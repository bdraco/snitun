"""Multiplexer channel."""

from __future__ import annotations

import asyncio
from contextlib import suppress
from ipaddress import IPv4Address
import logging
import os

from ..exceptions import MultiplexerTransportClose, MultiplexerTransportError
from ..utils.asyncio import asyncio_timeout
from ..utils.ipaddress import ip_address_to_bytes
from .const import INCOMING_QUEUE_MAX_BYTES_CHANNEL
from .message import (
    CHANNEL_FLOW_CLOSE,
    CHANNEL_FLOW_DATA,
    CHANNEL_FLOW_NEW,
    MultiplexerChannelId,
    MultiplexerMessage,
)
from .queue import MultiplexerMultiChannelQueue, MultiplexerSingleChannelQueue

_LOGGER = logging.getLogger(__name__)


class MultiplexerChannel:
    """Represent a multiplexer channel."""

    __slots__ = ["_closing", "_id", "_input", "_ip_address", "_output", "_throttling"]

    def __init__(
        self,
<<<<<<< HEAD
        output: MultiplexerMultiChannelQueue,
=======
        output: asyncio.Queue[MultiplexerMessage | None],
>>>>>>> 5f3d75ee
        ip_address: IPv4Address,
        channel_id: MultiplexerChannelId | None = None,
        throttling: float | None = None,
    ) -> None:
        """Initialize Multiplexer Channel."""
<<<<<<< HEAD
        self._input = MultiplexerSingleChannelQueue(INCOMING_QUEUE_MAX_BYTES_CHANNEL)
=======
        self._input: asyncio.Queue[MultiplexerMessage | None] = asyncio.Queue(8000)
>>>>>>> 5f3d75ee
        self._output = output
        self._id = channel_id or MultiplexerChannelId(os.urandom(16))
        self._ip_address = ip_address
        self._throttling = throttling
        self._closing = False

    @property
    def id(self) -> MultiplexerChannelId:
        """Return ID of this channel."""
        return self._id

    @property
    def ip_address(self) -> IPv4Address:
        """Return caller IP4Address."""
        return self._ip_address

    @property
    def unhealthy(self) -> bool:
        """Return True if a error has occurred."""
        return self._input.full()

    @property
    def closing(self) -> bool:
        """Return True if channel is in closing state."""
        return self._closing

    def close(self) -> None:
        """Close channel on next run."""
        _LOGGER.debug("Close channel %s", self._id)
        self._closing = True
        with suppress(asyncio.QueueFull):
            self._input.put_nowait(None)

    def _make_message_or_raise(self, data: bytes) -> MultiplexerMessage:
        """Create message or raise exception."""
        if not data:
            raise MultiplexerTransportError
        if self._closing:
            raise MultiplexerTransportClose
        return tuple.__new__(
            MultiplexerMessage,
            (self._id, CHANNEL_FLOW_DATA, data, b""),
        )

    def write_no_wait(self, data: bytes) -> None:
        """Send data to peer."""
        # Create message
        message = self._make_message_or_raise(data)
        try:
<<<<<<< HEAD
            self._output.put_nowait(self.id, message)
=======
            self._output.put_nowait(message)
>>>>>>> 5f3d75ee
        except asyncio.QueueFull:
            _LOGGER.debug("Can't write to peer transport")
            raise MultiplexerTransportError from None

    async def write(self, data: bytes) -> None:
        """Send data to peer."""
        message = self._make_message_or_raise(data)
        try:
            async with asyncio_timeout.timeout(5):
                await self._output.put(self.id, message)
        except TimeoutError:
            _LOGGER.debug("Can't write to peer transport")
            raise MultiplexerTransportError from None

        if self._throttling is not None:
            await asyncio.sleep(self._throttling)

    async def read(self) -> bytes:
        """Read data from peer."""
        if self._closing and self._input.empty():
            message = None
        else:
            message = await self._input.get()

        # Send data
        if message is not None:
            return message.data

        _LOGGER.debug("Read a close message for channel %s", self._id)
        raise MultiplexerTransportClose

    def init_close(self) -> MultiplexerMessage:
        """Init close message for transport."""
        _LOGGER.debug("Close channel %s", self._id)
        return MultiplexerMessage(self._id, CHANNEL_FLOW_CLOSE)

    def init_new(self) -> MultiplexerMessage:
        """Init new session for transport."""
        _LOGGER.debug("New channel %s", self._id)
        extra = b"4" + ip_address_to_bytes(self.ip_address)
        return MultiplexerMessage(self._id, CHANNEL_FLOW_NEW, b"", extra)

    def message_transport(self, message: MultiplexerMessage) -> None:
        """Only for internal usage of core transport."""
        if self._closing:
            return

        try:
            self._input.put_nowait(message)
        except asyncio.QueueFull:
            _LOGGER.warning("Channel %s input is full", self._id)<|MERGE_RESOLUTION|>--- conflicted
+++ resolved
@@ -31,21 +31,13 @@
 
     def __init__(
         self,
-<<<<<<< HEAD
         output: MultiplexerMultiChannelQueue,
-=======
-        output: asyncio.Queue[MultiplexerMessage | None],
->>>>>>> 5f3d75ee
         ip_address: IPv4Address,
         channel_id: MultiplexerChannelId | None = None,
         throttling: float | None = None,
     ) -> None:
         """Initialize Multiplexer Channel."""
-<<<<<<< HEAD
         self._input = MultiplexerSingleChannelQueue(INCOMING_QUEUE_MAX_BYTES_CHANNEL)
-=======
-        self._input: asyncio.Queue[MultiplexerMessage | None] = asyncio.Queue(8000)
->>>>>>> 5f3d75ee
         self._output = output
         self._id = channel_id or MultiplexerChannelId(os.urandom(16))
         self._ip_address = ip_address
@@ -95,11 +87,7 @@
         # Create message
         message = self._make_message_or_raise(data)
         try:
-<<<<<<< HEAD
             self._output.put_nowait(self.id, message)
-=======
-            self._output.put_nowait(message)
->>>>>>> 5f3d75ee
         except asyncio.QueueFull:
             _LOGGER.debug("Can't write to peer transport")
             raise MultiplexerTransportError from None
