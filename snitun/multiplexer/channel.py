"""Multiplexer channel."""

from __future__ import annotations

import asyncio
from collections.abc import Callable
from contextlib import suppress
from ipaddress import IPv4Address
import logging
import os

from ..exceptions import MultiplexerTransportClose, MultiplexerTransportError
from ..utils.asyncio import asyncio_timeout
from ..utils.ipaddress import ip_address_to_bytes
<<<<<<< HEAD
from .const import INCOMING_QUEUE_MAX_BYTES_CHANNEL
=======
from .const import (
    INCOMING_QUEUE_HIGH_WATERMARK,
    INCOMING_QUEUE_LOW_WATERMARK,
    INCOMING_QUEUE_MAX_BYTES_CHANNEL,
)
>>>>>>> c0ab52fe
from .message import (
    CHANNEL_FLOW_CLOSE,
    CHANNEL_FLOW_DATA,
    CHANNEL_FLOW_NEW,
    CHANNEL_FLOW_PAUSE,
    CHANNEL_FLOW_RESUME,
    MultiplexerChannelId,
    MultiplexerMessage,
)
from .queue import MultiplexerMultiChannelQueue, MultiplexerSingleChannelQueue

_LOGGER = logging.getLogger(__name__)


class MultiplexerChannel:
    """Represent a multiplexer channel."""

    __slots__ = (
        "_closing",
        "_id",
        "_input",
        "_ip_address",
        "_local_output_under_water",
        "_output",
        "_pause_resume_reader_callback",
        "_remote_input_under_water",
        "_throttling",
    )

    def __init__(
        self,
        output: MultiplexerMultiChannelQueue,
        ip_address: IPv4Address,
        pause_resume_reader_callback: Callable[[bool], None] | None = None,
        channel_id: MultiplexerChannelId | None = None,
        throttling: float | None = None,
    ) -> None:
        """Initialize Multiplexer Channel."""
<<<<<<< HEAD
        self._input = MultiplexerSingleChannelQueue(INCOMING_QUEUE_MAX_BYTES_CHANNEL)
=======
        self._input = MultiplexerSingleChannelQueue(
            INCOMING_QUEUE_MAX_BYTES_CHANNEL,
            INCOMING_QUEUE_LOW_WATERMARK,
            INCOMING_QUEUE_HIGH_WATERMARK,
            self._on_local_input_under_water,
        )
>>>>>>> c0ab52fe
        self._output = output
        self._id = channel_id or MultiplexerChannelId(os.urandom(16))
        self._ip_address = ip_address
        self._throttling = throttling
        self._closing = False
        # Backpressure - We track when our output queue is under water
        # or the remote input queue is under water so we can pause reading
        # of whatever is connected to this channel to prevent overflowing
        # either queue.
        self._local_output_under_water = False
        self._remote_input_under_water = False
        self._output.create_channel(self._id, self._on_local_output_under_water)
        self._pause_resume_reader_callback = pause_resume_reader_callback

    def set_pause_resume_reader_callback(
        self,
        pause_resume_reader_callback: Callable[[bool], None],
    ) -> None:
        """Set pause resume reader callback."""
        self._pause_resume_reader_callback = pause_resume_reader_callback

    def _on_local_input_under_water(self, under_water: bool) -> None:
        """On callback from the input queue when goes under water or recovers."""
        msg_type = CHANNEL_FLOW_PAUSE if under_water else CHANNEL_FLOW_RESUME
        # Tell the remote that our input queue is under water so it
        # can pause reading from whatever is connected to this channel
        if under_water:
            _LOGGER.debug("Informing remote that %s input is now under water", self._id)
        else:
            _LOGGER.debug("Informing remote that %s input is now above water", self._id)
        try:
            self._output.put_nowait(self._id, MultiplexerMessage(self._id, msg_type))
        except asyncio.QueueFull:
            _LOGGER.warning(
                "%s: Cannot send pause/resume message to peer, output queue is full",
                self._id,
            )

    def _on_local_output_under_water(self, under_water: bool) -> None:
        """On callback from the output queue when goes under water or recovers."""
        self._local_output_under_water = under_water
        self._pause_or_resume_reader()

    def on_remote_input_under_water(self, under_water: bool) -> None:
        """Call when remote input is under water."""
        _LOGGER.debug("Remote input is under water for %s", self._id)
        self._remote_input_under_water = under_water
        self._pause_or_resume_reader()

    def _pause_or_resume_reader(self) -> None:
        """Pause or resume reader."""
        # Pause if either local output or remote input is under water
        # Resume if both local output and remote input are not under water
        if self._pause_resume_reader_callback is not None:
            self._pause_resume_reader_callback(
                self._local_output_under_water or self._remote_input_under_water,
            )

    @property
    def id(self) -> MultiplexerChannelId:
        """Return ID of this channel."""
        return self._id

    @property
    def ip_address(self) -> IPv4Address:
        """Return caller IP4Address."""
        return self._ip_address

    @property
    def unhealthy(self) -> bool:
<<<<<<< HEAD
        """Return True if a error has occurred."""
=======
        """Return True if an error has occurred."""
>>>>>>> c0ab52fe
        return self._input.full()

    @property
    def closing(self) -> bool:
        """Return True if channel is in closing state."""
        return self._closing

    def close(self) -> None:
        """Close channel on next run."""
        _LOGGER.debug("Close channel %s", self._id)
        self._closing = True
        with suppress(asyncio.QueueFull):
            self._input.put_nowait(None)

    def _make_message_or_raise(self, data: bytes) -> MultiplexerMessage:
        """Create message or raise exception."""
        if not data:
            raise MultiplexerTransportError
        if self._closing:
            raise MultiplexerTransportClose
        return tuple.__new__(
            MultiplexerMessage,
            (self._id, CHANNEL_FLOW_DATA, data, b""),
        )

    def write_no_wait(self, data: bytes) -> None:
        """Send data to peer."""
        # Create message
        message = self._make_message_or_raise(data)
        try:
            self._output.put_nowait(self.id, message)
        except asyncio.QueueFull:
            _LOGGER.debug("Can't write to peer transport")
            raise MultiplexerTransportError from None

    async def write(self, data: bytes) -> None:
        """Send data to peer."""
        message = self._make_message_or_raise(data)
        try:
<<<<<<< HEAD
            async with asyncio_timeout.timeout(5):
                await self._output.put(self.id, message)
        except TimeoutError:
            _LOGGER.debug("Can't write to peer transport")
            raise MultiplexerTransportError from None
=======
            # Try to avoid the timer handle if we can
            # all to the queue without waiting
            self._output.put_nowait(self._id, message)
        except asyncio.QueueFull:
            try:
                async with asyncio_timeout.timeout(5):
                    await self._output.put(self._id, message)
            except TimeoutError:
                _LOGGER.debug("Can't write to peer transport")
                raise MultiplexerTransportError from None
>>>>>>> c0ab52fe

        if self._throttling is not None:
            await asyncio.sleep(self._throttling)

    async def read(self) -> bytes:
        """Read data from peer."""
        if self._closing and self._input.empty():
            message = None
        else:
            message = await self._input.get()

        # Send data
        if message is not None:
            return message.data

        _LOGGER.debug("Read a close message for channel %s", self._id)
        raise MultiplexerTransportClose

    def init_close(self) -> MultiplexerMessage:
        """Init close message for transport."""
        _LOGGER.debug("Close channel %s", self._id)
        return MultiplexerMessage(self._id, CHANNEL_FLOW_CLOSE)

    def init_new(self) -> MultiplexerMessage:
        """Init new session for transport."""
        _LOGGER.debug("New channel %s", self._id)
        extra = b"4" + ip_address_to_bytes(self.ip_address)
        return MultiplexerMessage(self._id, CHANNEL_FLOW_NEW, b"", extra)

    def message_transport(self, message: MultiplexerMessage) -> None:
        """Only for internal usage of core transport."""
        if self._closing:
            return

        try:
            self._input.put_nowait(message)
        except asyncio.QueueFull:
            _LOGGER.warning("Channel %s input is full", self._id)<|MERGE_RESOLUTION|>--- conflicted
+++ resolved
@@ -12,15 +12,11 @@
 from ..exceptions import MultiplexerTransportClose, MultiplexerTransportError
 from ..utils.asyncio import asyncio_timeout
 from ..utils.ipaddress import ip_address_to_bytes
-<<<<<<< HEAD
-from .const import INCOMING_QUEUE_MAX_BYTES_CHANNEL
-=======
 from .const import (
     INCOMING_QUEUE_HIGH_WATERMARK,
     INCOMING_QUEUE_LOW_WATERMARK,
     INCOMING_QUEUE_MAX_BYTES_CHANNEL,
 )
->>>>>>> c0ab52fe
 from .message import (
     CHANNEL_FLOW_CLOSE,
     CHANNEL_FLOW_DATA,
@@ -59,16 +55,12 @@
         throttling: float | None = None,
     ) -> None:
         """Initialize Multiplexer Channel."""
-<<<<<<< HEAD
-        self._input = MultiplexerSingleChannelQueue(INCOMING_QUEUE_MAX_BYTES_CHANNEL)
-=======
         self._input = MultiplexerSingleChannelQueue(
             INCOMING_QUEUE_MAX_BYTES_CHANNEL,
             INCOMING_QUEUE_LOW_WATERMARK,
             INCOMING_QUEUE_HIGH_WATERMARK,
             self._on_local_input_under_water,
         )
->>>>>>> c0ab52fe
         self._output = output
         self._id = channel_id or MultiplexerChannelId(os.urandom(16))
         self._ip_address = ip_address
@@ -139,11 +131,7 @@
 
     @property
     def unhealthy(self) -> bool:
-<<<<<<< HEAD
-        """Return True if a error has occurred."""
-=======
         """Return True if an error has occurred."""
->>>>>>> c0ab52fe
         return self._input.full()
 
     @property
@@ -183,24 +171,11 @@
         """Send data to peer."""
         message = self._make_message_or_raise(data)
         try:
-<<<<<<< HEAD
             async with asyncio_timeout.timeout(5):
                 await self._output.put(self.id, message)
         except TimeoutError:
             _LOGGER.debug("Can't write to peer transport")
             raise MultiplexerTransportError from None
-=======
-            # Try to avoid the timer handle if we can
-            # all to the queue without waiting
-            self._output.put_nowait(self._id, message)
-        except asyncio.QueueFull:
-            try:
-                async with asyncio_timeout.timeout(5):
-                    await self._output.put(self._id, message)
-            except TimeoutError:
-                _LOGGER.debug("Can't write to peer transport")
-                raise MultiplexerTransportError from None
->>>>>>> c0ab52fe
 
         if self._throttling is not None:
             await asyncio.sleep(self._throttling)
