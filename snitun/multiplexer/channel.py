"""Multiplexer channel."""

from __future__ import annotations

import asyncio
from collections.abc import Callable
from contextlib import suppress
from ipaddress import IPv4Address
import logging
import os

from ..exceptions import MultiplexerTransportClose, MultiplexerTransportError
from ..utils.asyncio import asyncio_timeout
from ..utils.ipaddress import ip_address_to_bytes
from .const import (
    INCOMING_QUEUE_HIGH_WATERMARK,
    INCOMING_QUEUE_LOW_WATERMARK,
    INCOMING_QUEUE_MAX_BYTES_CHANNEL,
)
from .message import (
    CHANNEL_FLOW_CLOSE,
    CHANNEL_FLOW_DATA,
    CHANNEL_FLOW_NEW,
    CHANNEL_FLOW_PAUSE,
    CHANNEL_FLOW_RESUME,
    MultiplexerChannelId,
    MultiplexerMessage,
)
from .queue import MultiplexerMultiChannelQueue, MultiplexerSingleChannelQueue

_LOGGER = logging.getLogger(__name__)


class MultiplexerChannel:
    """Represent a multiplexer channel."""

    __slots__ = (
        "_closing",
        "_id",
        "_input",
        "_ip_address",
        "_local_output_under_water",
        "_output",
        "_pause_resume_reader_callback",
        "_remote_input_under_water",
        "_throttling",
    )

    def __init__(
        self,
        output: MultiplexerMultiChannelQueue,
        ip_address: IPv4Address,
        pause_resume_reader_callback: Callable[[bool], None] | None = None,
        channel_id: MultiplexerChannelId | None = None,
        throttling: float | None = None,
    ) -> None:
        """Initialize Multiplexer Channel."""
        self._input = MultiplexerSingleChannelQueue(
            INCOMING_QUEUE_MAX_BYTES_CHANNEL,
            INCOMING_QUEUE_LOW_WATERMARK,
            INCOMING_QUEUE_HIGH_WATERMARK,
            self._on_local_input_under_water,
        )
        self._output = output
        self._id = channel_id or MultiplexerChannelId(os.urandom(16))
        self._ip_address = ip_address
        self._throttling = throttling
        self._closing = False
        # Backpressure - We track when our output queue is under water
        # or the remote input queue is under water so we can pause reading
        # of whatever is connected to this channel to prevent overflowing
        # either queue.
        self._local_output_under_water = False
        self._remote_input_under_water = False
        self._output.create_channel(self._id, self._on_local_output_under_water)
        self._pause_resume_reader_callback = pause_resume_reader_callback

    def set_pause_resume_reader_callback(
        self,
        pause_resume_reader_callback: Callable[[bool], None],
    ) -> None:
        """Set pause resume reader callback."""
        self._pause_resume_reader_callback = pause_resume_reader_callback

    def _on_local_input_under_water(self, under_water: bool) -> None:
        """On callback from the input queue when goes under water or recovers."""
        msg_type = CHANNEL_FLOW_PAUSE if under_water else CHANNEL_FLOW_RESUME
        # Tell the remote that our input queue is under water so it
        # can pause reading from whatever is connected to this channel
        if under_water:
            _LOGGER.debug("Informing remote that %s input is now under water", self._id)
        else:
            _LOGGER.debug("Informing remote that %s input is now above water", self._id)
        try:
            self._output.put_nowait(self._id, MultiplexerMessage(self._id, msg_type))
        except asyncio.QueueFull:
            _LOGGER.warning(
                "%s: Cannot send pause/resume message to peer, output queue is full",
                self._id,
            )

    def _on_local_output_under_water(self, under_water: bool) -> None:
        """On callback from the output queue when goes under water or recovers."""
        self._local_output_under_water = under_water
        self._pause_or_resume_reader()

    def on_remote_input_under_water(self, under_water: bool) -> None:
        """Call when remote input is under water."""
        _LOGGER.debug("Remote input is under water for %s", self._id)
        self._remote_input_under_water = under_water
        self._pause_or_resume_reader()

    def _pause_or_resume_reader(self) -> None:
        """Pause or resume reader."""
        # Pause if either local output or remote input is under water
        # Resume if both local output and remote input are not under water
        if self._pause_resume_reader_callback is not None:
            self._pause_resume_reader_callback(
                self._local_output_under_water or self._remote_input_under_water,
            )

    @property
    def id(self) -> MultiplexerChannelId:
        """Return ID of this channel."""
        return self._id

    @property
    def ip_address(self) -> IPv4Address:
        """Return caller IP4Address."""
        return self._ip_address

    @property
    def unhealthy(self) -> bool:
        """Return True if an error has occurred."""
        return self._input.full()

    @property
    def closing(self) -> bool:
        """Return True if channel is in closing state."""
        return self._closing

    def close(self) -> None:
        """Close channel on next run."""
        self._closing = True
        with suppress(asyncio.QueueFull):
            self._input.put_nowait(None)

    def _make_message_or_raise(self, data: bytes) -> MultiplexerMessage:
        """Create message or raise exception."""
        if not data:
            raise MultiplexerTransportError
        if self._closing:
            raise MultiplexerTransportClose
        return tuple.__new__(
            MultiplexerMessage,
            (self._id, CHANNEL_FLOW_DATA, data, b""),
        )

    def write_no_wait(self, data: bytes) -> None:
        """Send data to peer."""
        # Create message
        message = self._make_message_or_raise(data)
        try:
            self._output.put_nowait(self.id, message)
        except asyncio.QueueFull:
            _LOGGER.debug("Can't write to peer transport")
            raise MultiplexerTransportError from None

    async def write(self, data: bytes) -> None:
        """Send data to peer."""
        message = self._make_message_or_raise(data)
        try:
<<<<<<< HEAD
            async with asyncio_timeout.timeout(5):
                await self._output.put(self.id, message)
        except TimeoutError:
            _LOGGER.debug("Can't write to peer transport")
            raise MultiplexerTransportError from None
=======
            # Try to avoid the timer handle if we can
            # add to the queue without waiting
            self._output.put_nowait(self._id, message)
        except asyncio.QueueFull:
            try:
                async with asyncio_timeout.timeout(5):
                    await self._output.put(self._id, message)
            except TimeoutError:
                _LOGGER.debug("Can't write to peer transport")
                raise MultiplexerTransportError from None
>>>>>>> 2c3c7a7a

        if self._throttling is not None:
            await asyncio.sleep(self._throttling)

    async def read(self) -> bytes:
        """Read data from peer."""
        if self._closing and self._input.empty():
            message = None
        else:
            message = await self._input.get()

        # Send data
        if message is not None:
            return message.data

        _LOGGER.debug("Read a close message for channel %s", self._id)
        raise MultiplexerTransportClose

    def init_close(self) -> MultiplexerMessage:
        """Init close message for transport."""
        _LOGGER.debug("Close channel %s", self._id)
        return MultiplexerMessage(self._id, CHANNEL_FLOW_CLOSE)

    def init_new(self) -> MultiplexerMessage:
        """Init new session for transport."""
        _LOGGER.debug("New channel %s", self._id)
        extra = b"4" + ip_address_to_bytes(self.ip_address)
        return MultiplexerMessage(self._id, CHANNEL_FLOW_NEW, b"", extra)

    def message_transport(self, message: MultiplexerMessage) -> None:
        """Only for internal usage of core transport."""
        if self._closing:
            return

        try:
            self._input.put_nowait(message)
        except asyncio.QueueFull:
            _LOGGER.warning("Channel %s input is full", self._id)<|MERGE_RESOLUTION|>--- conflicted
+++ resolved
@@ -170,13 +170,6 @@
         """Send data to peer."""
         message = self._make_message_or_raise(data)
         try:
-<<<<<<< HEAD
-            async with asyncio_timeout.timeout(5):
-                await self._output.put(self.id, message)
-        except TimeoutError:
-            _LOGGER.debug("Can't write to peer transport")
-            raise MultiplexerTransportError from None
-=======
             # Try to avoid the timer handle if we can
             # add to the queue without waiting
             self._output.put_nowait(self._id, message)
@@ -187,7 +180,6 @@
             except TimeoutError:
                 _LOGGER.debug("Can't write to peer transport")
                 raise MultiplexerTransportError from None
->>>>>>> 2c3c7a7a
 
         if self._throttling is not None:
             await asyncio.sleep(self._throttling)
