"""Multiplexer message handling."""

import binascii
from functools import cached_property
<<<<<<< HEAD
import os
from typing import NamedTuple
=======
>>>>>>> b1d914d9

import attr

CHANNEL_FLOW_NEW = 0x01
CHANNEL_FLOW_DATA = 0x02
CHANNEL_FLOW_CLOSE = 0x04
CHANNEL_FLOW_PING = 0x08

CHANNEL_FLOW_ALL = [
    CHANNEL_FLOW_NEW,
    CHANNEL_FLOW_CLOSE,
    CHANNEL_FLOW_DATA,
    CHANNEL_FLOW_PING,
]


class MultiplexerChannelId(bytes):
    """Represent a channel ID aka multiplexer stream."""

    @cached_property
    def bytes(self) -> "bytes":
        """Return bytes representation of the channel ID."""
        return self

    @cached_property
    def hex(self) -> str:
        """Return hex representation of the channel ID."""
        return binascii.hexlify(self).decode("utf-8")

    def __str__(self) -> str:
        """Return string representation for logger."""
        return self.hex


class MultiplexerMessage(NamedTuple):
    """Represent a message from multiplexer stream."""

    id: MultiplexerChannelId
    flow_type: int  # one of CHANNEL_FLOW_ALL
    data: bytes = b""
    extra: bytes = b""<|MERGE_RESOLUTION|>--- conflicted
+++ resolved
@@ -2,13 +2,7 @@
 
 import binascii
 from functools import cached_property
-<<<<<<< HEAD
-import os
 from typing import NamedTuple
-=======
->>>>>>> b1d914d9
-
-import attr
 
 CHANNEL_FLOW_NEW = 0x01
 CHANNEL_FLOW_DATA = 0x02
