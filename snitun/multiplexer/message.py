"""Multiplexer message handling."""

import binascii
from functools import cached_property
import os
from typing import NamedTuple

import attr

CHANNEL_FLOW_NEW = 0x01
CHANNEL_FLOW_DATA = 0x02
CHANNEL_FLOW_CLOSE = 0x04
CHANNEL_FLOW_PING = 0x08

CHANNEL_FLOW_ALL = [
    CHANNEL_FLOW_NEW,
    CHANNEL_FLOW_CLOSE,
    CHANNEL_FLOW_DATA,
    CHANNEL_FLOW_PING,
]


@attr.s(frozen=True, slots=True, eq=True, hash=True, cache_hash=True)
class MultiplexerChannelId:
    """Represent a channel ID aka multiplexer stream."""

    bytes: "bytes" = attr.ib(default=attr.Factory(lambda: os.urandom(16)), eq=True)
<<<<<<< HEAD
    hex: str = attr.ib(
        default=attr.Factory(
            lambda self: binascii.hexlify(self.bytes).decode("utf-8"),
            takes_self=True,
        ),
        eq=False,
    )
=======

    @cached_property
    def hex(self) -> str:
        """Return hex representation of the channel ID."""
        return binascii.hexlify(self.bytes).decode("utf-8")
>>>>>>> ca94d657

    def __str__(self) -> str:
        """Return string representation for logger."""
        return self.hex


class MultiplexerMessage(NamedTuple):
    """Represent a message from multiplexer stream."""

    id: MultiplexerChannelId
    flow_type: int  # one of CHANNEL_FLOW_ALL
    data: bytes = b""
    extra: bytes = b""<|MERGE_RESOLUTION|>--- conflicted
+++ resolved
@@ -25,21 +25,11 @@
     """Represent a channel ID aka multiplexer stream."""
 
     bytes: "bytes" = attr.ib(default=attr.Factory(lambda: os.urandom(16)), eq=True)
-<<<<<<< HEAD
-    hex: str = attr.ib(
-        default=attr.Factory(
-            lambda self: binascii.hexlify(self.bytes).decode("utf-8"),
-            takes_self=True,
-        ),
-        eq=False,
-    )
-=======
 
     @cached_property
     def hex(self) -> str:
         """Return hex representation of the channel ID."""
         return binascii.hexlify(self.bytes).decode("utf-8")
->>>>>>> ca94d657
 
     def __str__(self) -> str:
         """Return string representation for logger."""
