"""Multiplexer message handling."""

<<<<<<< HEAD
import binascii
from functools import cached_property
=======
from enum import IntEnum
from functools import cached_property, lru_cache
>>>>>>> c0ab52fe
import struct
from typing import NamedTuple


class FlowType(IntEnum):
    """Flow type for multiplexer message.

    Note that only one byte is available for the flow type.
    """

    NEW = 0x01
    DATA = 0x02
    CLOSE = 0x04
    PING = 0x08
    PAUSE = 0x16
    RESUME = 0x32

    @cached_property
    def value(self) -> int:
        """Return the value of the flow type."""
        return self._value_


CHANNEL_FLOW_NEW = FlowType.NEW.value
CHANNEL_FLOW_DATA = FlowType.DATA.value
CHANNEL_FLOW_CLOSE = FlowType.CLOSE.value
CHANNEL_FLOW_PING = FlowType.PING.value
CHANNEL_FLOW_PAUSE = FlowType.PAUSE.value
CHANNEL_FLOW_RESUME = FlowType.RESUME.value


# |-----------------HEADER---------------------------------|
# |------ID-----|--FLAG--|--SIZE--|---------EXTRA ---------|
# |   16 bytes  | 1 byte | 4 bytes|       11 bytes         |
# |--------------------------------------------------------|
# >:   All bytes are big-endian and unsigned
# 16s: 16 bytes: Channel ID - random
# B:   1 byte:   Flow type  - 1: NEW, 2: DATA, 4: CLOSE, 8: PING, 16: PAUSE, 32: RESUME
# I:   4 bytes:  Data size  - 0-4294967295
# 11s: 11 bytes: Extra      - data + random padding
HEADER_STRUCT = struct.Struct(">16sBI11s")
HEADER_SIZE = HEADER_STRUCT.size

# |-----------------HEADER---------------------------------|
# |------ID-----|--FLAG--|--SIZE--|---------EXTRA ---------|
# |   16 bytes  | 1 byte | 4 bytes|       11 bytes         |
# |--------------------------------------------------------|
# >:   All bytes are big-endian and unsigned
# 16s: 16 bytes: Channel ID - random
# B:   1 byte:   Flow type  - 1: NEW, 2: DATA, 4: CLOSE, 8: PING
# I:   4 bytes:  Data size  - 0-4294967295
# 11s: 11 bytes: Extra      - data + random padding
HEADER_STRUCT = struct.Struct(">16sBI11s")
HEADER_SIZE = HEADER_STRUCT.size


class MultiplexerChannelId(bytes):
    """Represent a channel ID aka multiplexer stream."""

    @cached_property
    def bytes(self) -> "bytes":
        """Return bytes representation of the channel ID."""
        return self

    def __str__(self) -> str:
        """Return string representation for logger."""
        return self.hex()


@lru_cache
def try_parse_flow_type(flow_type: int) -> FlowType | int:
    """Try to parse flow type."""
    try:
        return FlowType(flow_type)
    except ValueError:
        return flow_type


class MultiplexerMessage(NamedTuple):
    """Represent a message from multiplexer stream."""

    id: MultiplexerChannelId
    flow_type: FlowType | int
    data: bytes = b""
    extra: bytes = b""

    def __repr__(self) -> str:
        """Return string representation for logger."""
        return (
            "MultiplexerMessage("
            f"id={self.id.hex()}, "
            f"flow_type={try_parse_flow_type(self.flow_type)!r}, "
            f"data={self.data!r}, "
            f"extra={self.extra!r}"
            ")"
        )<|MERGE_RESOLUTION|>--- conflicted
+++ resolved
@@ -1,12 +1,7 @@
 """Multiplexer message handling."""
 
-<<<<<<< HEAD
-import binascii
-from functools import cached_property
-=======
 from enum import IntEnum
 from functools import cached_property, lru_cache
->>>>>>> c0ab52fe
 import struct
 from typing import NamedTuple
 
