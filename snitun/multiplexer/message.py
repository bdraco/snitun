"""Multiplexer message handling."""

from enum import IntEnum
from functools import cached_property, lru_cache
import struct
from typing import NamedTuple


class FlowType(IntEnum):
    """Flow type for multiplexer message.

    Note that only one byte is available for the flow type.
    """

    NEW = 0x01
    DATA = 0x02
    CLOSE = 0x04
    PING = 0x08
    PAUSE = 0x16
    RESUME = 0x32

    @cached_property
    def value(self) -> int:
        """Return the value of the flow type."""
        return self._value_


CHANNEL_FLOW_NEW = FlowType.NEW.value
CHANNEL_FLOW_DATA = FlowType.DATA.value
CHANNEL_FLOW_CLOSE = FlowType.CLOSE.value
CHANNEL_FLOW_PING = FlowType.PING.value
CHANNEL_FLOW_PAUSE = FlowType.PAUSE.value
CHANNEL_FLOW_RESUME = FlowType.RESUME.value

<<<<<<< HEAD

# |-----------------HEADER---------------------------------|
# |------ID-----|--FLAG--|--SIZE--|---------EXTRA ---------|
# |   16 bytes  | 1 byte | 4 bytes|       11 bytes         |
# |--------------------------------------------------------|
# >:   All bytes are big-endian and unsigned
# 16s: 16 bytes: Channel ID - random
# B:   1 byte:   Flow type  - 1: NEW, 2: DATA, 4: CLOSE, 8: PING, 16: PAUSE, 32: RESUME
# I:   4 bytes:  Data size  - 0-4294967295
# 11s: 11 bytes: Extra      - data + random padding
HEADER_STRUCT = struct.Struct(">16sBI11s")
HEADER_SIZE = HEADER_STRUCT.size
=======
>>>>>>> 2c3c7a7a

# |-----------------HEADER---------------------------------|
# |------ID-----|--FLAG--|--SIZE--|---------EXTRA ---------|
# |   16 bytes  | 1 byte | 4 bytes|       11 bytes         |
# |--------------------------------------------------------|
# >:   All bytes are big-endian and unsigned
# 16s: 16 bytes: Channel ID - random
# B:   1 byte:   Flow type  - 1: NEW, 2: DATA, 4: CLOSE, 8: PING, 16: PAUSE, 32: RESUME
# I:   4 bytes:  Data size  - 0-4294967295
# 11s: 11 bytes: Extra      - data + random padding
HEADER_STRUCT = struct.Struct(">16sBI11s")
HEADER_SIZE = HEADER_STRUCT.size


class MultiplexerChannelId(bytes):
    """Represent a channel ID aka multiplexer stream."""

    @cached_property
    def bytes(self) -> "bytes":
        """Return bytes representation of the channel ID."""
        return self

    def __str__(self) -> str:
        """Return string representation for logger."""
        return self.hex()


@lru_cache
def try_parse_flow_type(flow_type: int) -> FlowType | int:
    """Try to parse flow type."""
    try:
        return FlowType(flow_type)
    except ValueError:
        return flow_type


class MultiplexerMessage(NamedTuple):
    """Represent a message from multiplexer stream."""

    id: MultiplexerChannelId
    flow_type: FlowType | int
    data: bytes = b""
    extra: bytes = b""

    def __repr__(self) -> str:
        """Return string representation for logger."""
        return (
            "MultiplexerMessage("
            f"id={self.id.hex()}, "
            f"flow_type={try_parse_flow_type(self.flow_type)!r}, "
            f"data={self.data!r}, "
            f"extra={self.extra!r}"
            ")"
        )<|MERGE_RESOLUTION|>--- conflicted
+++ resolved
@@ -32,21 +32,6 @@
 CHANNEL_FLOW_PAUSE = FlowType.PAUSE.value
 CHANNEL_FLOW_RESUME = FlowType.RESUME.value
 
-<<<<<<< HEAD
-
-# |-----------------HEADER---------------------------------|
-# |------ID-----|--FLAG--|--SIZE--|---------EXTRA ---------|
-# |   16 bytes  | 1 byte | 4 bytes|       11 bytes         |
-# |--------------------------------------------------------|
-# >:   All bytes are big-endian and unsigned
-# 16s: 16 bytes: Channel ID - random
-# B:   1 byte:   Flow type  - 1: NEW, 2: DATA, 4: CLOSE, 8: PING, 16: PAUSE, 32: RESUME
-# I:   4 bytes:  Data size  - 0-4294967295
-# 11s: 11 bytes: Extra      - data + random padding
-HEADER_STRUCT = struct.Struct(">16sBI11s")
-HEADER_SIZE = HEADER_STRUCT.size
-=======
->>>>>>> 2c3c7a7a
 
 # |-----------------HEADER---------------------------------|
 # |------ID-----|--FLAG--|--SIZE--|---------EXTRA ---------|
