--- conflicted
+++ resolved
@@ -95,11 +95,7 @@
             # 0.0 since asyncio.sleep(0.0) is much more efficient
             # an will yield for one iteration of the event loop
             # and we do not have that level of precision anyways
-<<<<<<< HEAD
-            self._throttling = 0.0 if throttling < 100 else 1 / throttling
-=======
             self._throttling = 0.0 if throttling < 500 else 1 / throttling
->>>>>>> 99a1b0c7
 
     @property
     def is_connected(self) -> bool:
