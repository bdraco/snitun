--- conflicted
+++ resolved
@@ -45,6 +45,7 @@
 HIGH_WATER_MARK = 4 * 64 * 1024
 LOW_WATER_MARK = HIGH_WATER_MARK // 4
 
+
 class Multiplexer:
     """Multiplexer Socket wrapper."""
 
@@ -56,11 +57,8 @@
         "_loop",
         "_new_connections",
         "_queue",
-<<<<<<< HEAD
         "_ranged_timeout",
         "_read_task",
-=======
->>>>>>> 79b2005e
         "_reader",
         "_throttling",
         "_timed_out",
