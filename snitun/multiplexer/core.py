--- conflicted
+++ resolved
@@ -10,7 +10,6 @@
 import logging
 import os
 import struct
-import sys
 from typing import Any
 
 from ..exceptions import (
@@ -38,22 +37,8 @@
 
 PEER_TCP_MIN_TIMEOUT = 90
 PEER_TCP_MAX_TIMEOUT = 120
-<<<<<<< HEAD
 HIGH_WATER_MARK = 4 * 64 * 1024
 LOW_WATER_MARK = HIGH_WATER_MARK // 4
-=======
-
-# |-----------------HEADER---------------------------------|
-# |------ID-----|--FLAG--|--SIZE--|---------EXTRA ---------|
-# |   16 bytes  | 1 byte | 4 bytes|       11 bytes         |
-# |--------------------------------------------------------|
-# >:   All bytes are big-endian and unsigned
-# 16s: 16 bytes: Channel ID - random
-# B:   1 byte:   Flow type  - 1: NEW, 2: DATA, 4: CLOSE, 8: PING
-# I:   4 bytes:  Data size  - 0-4294967295
-# 11s: 11 bytes: Extra      - data + random padding
-HEADER_STRUCT = struct.Struct(">16sBI11s")
->>>>>>> cdacee8e
 
 
 class Multiplexer:
@@ -109,10 +94,7 @@
             # an will yield for one iteration of the event loop
             # and we do not have that level of precision anyways
             self._throttling = 0.0 if throttling < 500 else 1 / throttling
-<<<<<<< HEAD
         self._resume_writing_callbacks: set[Callable[[], None]] = set()
-=======
->>>>>>> cdacee8e
 
     @property
     def is_connected(self) -> bool:
@@ -124,7 +106,6 @@
         self._timed_out = True
         _LOGGER.error("Timed out reading and writing to peer")
         self._write_task.cancel()
-<<<<<<< HEAD
 
     def should_pause(self, channel_id: MultiplexerChannelId) -> bool:
         """Return True if the write transport should pause."""
@@ -139,9 +120,6 @@
         self._resume_writing_callbacks.add(callback)
         return partial(self._resume_writing_callbacks.discard, callback)
 
-=======
-
->>>>>>> cdacee8e
     def wait(self) -> asyncio.Future[None]:
         """Block until the connection is closed.
 
@@ -220,7 +198,6 @@
                 self._write_message(to_peer)
                 await self._writer.drain()
                 self._ranged_timeout.reschedule()
-<<<<<<< HEAD
                 # If writers are paused and we have space in the queue
                 # callback the writers to resume writing
                 if (
@@ -232,23 +209,13 @@
                     for callback_ in self._resume_writing_callbacks:
                         callback_()
                     self._resume_writing_callbacks.clear()
-=======
->>>>>>> cdacee8e
         except asyncio.CancelledError:
             _LOGGER.debug("Write canceling")
             with suppress(OSError):
                 self._writer.write_eof()
                 await self._writer.drain()
-<<<<<<< HEAD
-            if (
-                sys.version_info >= (3, 11)
-                and (current_task := asyncio.current_task())
-                and current_task.cancelling()
-            ):
-=======
             # Don't swallow cancellation
             if (current_task := asyncio.current_task()) and current_task.cancelling():
->>>>>>> cdacee8e
                 raise
         except (MultiplexerTransportClose, OSError):
             _LOGGER.debug("Transport was closed")
