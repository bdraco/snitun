--- conflicted
+++ resolved
@@ -45,8 +45,6 @@
 # I:   4 bytes:  Data size  - 0-4294967295
 # 11s: 11 bytes: Extra      - data + random padding
 HEADER_STRUCT = struct.Struct(">16sBI11s")
-
-TIMEOUT_RANGE = (PEER_TCP_TIMEOUT, PEER_TCP_TIMEOUT + 10)
 
 
 class Multiplexer:
@@ -86,15 +84,11 @@
         self._healthy.set()
         self._read_task = self._loop.create_task(self._read_from_peer_loop())
         self._write_task = self._loop.create_task(self._write_to_peer_loop())
-<<<<<<< HEAD
-        self._ranged_timeout = RangedTimeout(*TIMEOUT_RANGE, self._on_timeout)
-=======
         self._ranged_timeout = RangedTimeout(
             PEER_TCP_MIN_TIMEOUT,
             PEER_TCP_MAX_TIMEOUT,
             self._on_timeout,
         )
->>>>>>> 49b36b44
         self._timed_out: bool = False
         self._channels: dict[MultiplexerChannelId, MultiplexerChannel] = {}
         self._new_connections = new_connections
