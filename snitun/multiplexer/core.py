--- conflicted
+++ resolved
@@ -20,16 +20,11 @@
 from ..utils.asyncio import RangedTimeout, asyncio_timeout, make_task_waiter_future
 from ..utils.ipaddress import bytes_to_ip_address
 from .channel import MultiplexerChannel
-<<<<<<< HEAD
-from .const import OUTGOING_QUEUE_MAX_BYTES_CHANNEL
-=======
 from .const import (
     OUTGOING_QUEUE_HIGH_WATERMARK,
     OUTGOING_QUEUE_LOW_WATERMARK,
     OUTGOING_QUEUE_MAX_BYTES_CHANNEL,
-    PEER_TCP_TIMEOUT,
 )
->>>>>>> c0ab52fe
 from .crypto import CryptoTransport
 from .message import (
     CHANNEL_FLOW_CLOSE,
@@ -37,11 +32,7 @@
     CHANNEL_FLOW_NEW,
     CHANNEL_FLOW_PAUSE,
     CHANNEL_FLOW_PING,
-<<<<<<< HEAD
-=======
     CHANNEL_FLOW_RESUME,
-    HEADER_SIZE,
->>>>>>> c0ab52fe
     HEADER_STRUCT,
     MultiplexerChannelId,
     MultiplexerMessage,
@@ -50,14 +41,11 @@
 
 _LOGGER = logging.getLogger(__name__)
 
-<<<<<<< HEAD
 PEER_TCP_MIN_TIMEOUT = 90
 PEER_TCP_MAX_TIMEOUT = 120
 HIGH_WATER_MARK = 4 * 64 * 1024
 LOW_WATER_MARK = HIGH_WATER_MARK // 4
 
-=======
->>>>>>> c0ab52fe
 
 class Multiplexer:
     """Multiplexer Socket wrapper."""
@@ -97,8 +85,6 @@
         self._reader = reader
         self._writer = writer
         self._loop = asyncio.get_event_loop()
-<<<<<<< HEAD
-        self._queue = MultiplexerMultiChannelQueue(OUTGOING_QUEUE_MAX_BYTES_CHANNEL)
         self._healthy = asyncio.Event()
         self._healthy.set()
         self._read_task = self._loop.create_task(self._read_from_peer_loop())
@@ -109,7 +95,6 @@
             self._on_timeout,
         )
         self._timed_out: bool = False
-=======
         self._queue = MultiplexerMultiChannelQueue(
             OUTGOING_QUEUE_MAX_BYTES_CHANNEL,
             OUTGOING_QUEUE_LOW_WATERMARK,
@@ -117,8 +102,6 @@
         )
         self._healthy = asyncio.Event()
         self._channel_tasks: set[asyncio.Task[None]] = set()
-        self._processing_task = self._loop.create_task(self._runner())
->>>>>>> c0ab52fe
         self._channels: dict[MultiplexerChannelId, MultiplexerChannel] = {}
         self._new_connections = new_connections
         self._throttling: float | None = None
@@ -185,19 +168,9 @@
         self._healthy.clear()
         channel_id = MultiplexerChannelId(os.urandom(16))
         try:
-<<<<<<< HEAD
-            message = MultiplexerMessage(
-                MultiplexerChannelId(os.urandom(16)),
-                CHANNEL_FLOW_PING,
-                b"",
-                b"ping",
-=======
             self._write_message(
                 MultiplexerMessage(channel_id, CHANNEL_FLOW_PING, b"", b"ping"),
->>>>>>> c0ab52fe
             )
-            self._write_message(message)
-
             # Wait until pong is received
             async with asyncio_timeout.timeout(PEER_TCP_MIN_TIMEOUT):
                 await self._healthy.wait()
@@ -217,53 +190,11 @@
         transport = self._writer.transport
         try:
             while not transport.is_closing():
-<<<<<<< HEAD
                 await self._read_message()
                 self._ranged_timeout.reschedule()
                 if self._throttling is not None:
                     await asyncio.sleep(self._throttling)
         except asyncio.CancelledError:
-=======
-                if not from_peer:
-                    from_peer = self._loop.create_task(
-                        self._reader.readexactly(HEADER_SIZE),
-                    )
-
-                if not to_peer:
-                    to_peer = self._loop.create_task(self._queue.get())
-
-                # Wait until data need to be processed
-                async with asyncio_timeout.timeout(PEER_TCP_TIMEOUT):
-                    await asyncio.wait(
-                        [from_peer, to_peer],
-                        return_when=asyncio.FIRST_COMPLETED,
-                    )
-
-                # From peer
-                if from_peer.done():
-                    if from_peer_exc := from_peer.exception():
-                        raise from_peer_exc
-                    await self._read_message(from_peer.result())
-                    from_peer = None
-
-                # To peer
-                if to_peer.done():
-                    if to_peer_exc := to_peer.exception():
-                        raise to_peer_exc
-                    if msg := to_peer.result():
-                        self._write_message(msg)
-                    to_peer = None
-
-                    # Flush buffer
-                    await self._writer.drain()
-
-                # throttling
-                if not self._throttling:
-                    continue
-                await asyncio.sleep(self._throttling)
-
-        except (asyncio.CancelledError, TimeoutError):
->>>>>>> c0ab52fe
             _LOGGER.debug("Receive canceling")
             raise
         except (
