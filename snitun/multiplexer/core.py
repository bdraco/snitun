--- conflicted
+++ resolved
@@ -167,51 +167,11 @@
         transport = self._writer.transport
         try:
             while not transport.is_closing():
-<<<<<<< HEAD
                 await self._read_message()
                 self._ranged_timeout.reschedule()
                 if self._throttling is not None:
                     await asyncio.sleep(self._throttling)
         except asyncio.CancelledError:
-=======
-                if not from_peer:
-                    from_peer = self._loop.create_task(self._reader.readexactly(32))
-
-                if not to_peer:
-                    to_peer = self._loop.create_task(self._queue.get())
-
-                # Wait until data need to be processed
-                async with asyncio_timeout.timeout(PEER_TCP_TIMEOUT):
-                    await asyncio.wait(
-                        [from_peer, to_peer],
-                        return_when=asyncio.FIRST_COMPLETED,
-                    )
-
-                # From peer
-                if from_peer.done():
-                    if from_peer_exc := from_peer.exception():
-                        raise from_peer_exc
-                    await self._read_message(from_peer.result())
-                    from_peer = None
-
-                # To peer
-                if to_peer.done():
-                    if to_peer_exc := to_peer.exception():
-                        raise to_peer_exc
-                    if msg := to_peer.result():
-                        self._write_message(msg)
-                    to_peer = None
-
-                    # Flush buffer
-                    await self._writer.drain()
-
-                # throttling
-                if not self._throttling:
-                    continue
-                await asyncio.sleep(self._throttling)
-
-        except (asyncio.CancelledError, TimeoutError):
->>>>>>> d29742f7
             _LOGGER.debug("Receive canceling")
             raise
         except (
@@ -228,8 +188,8 @@
         transport = self._writer.transport
         try:
             while not transport.is_closing():
-                to_peer = await self._queue.get()
-                self._write_message(to_peer)
+                if to_peer := await self._queue.get():
+                    self._write_message(to_peer)
                 await self._writer.drain()
                 self._ranged_timeout.reschedule()
         except asyncio.CancelledError:
