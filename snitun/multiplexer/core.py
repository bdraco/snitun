"""Multiplexer for SniTun."""

from __future__ import annotations

import asyncio
from collections.abc import Callable, Coroutine
from contextlib import suppress
import ipaddress
import logging
import os
import struct
from typing import Any

from ..exceptions import (
    MultiplexerTransportClose,
    MultiplexerTransportDecrypt,
    MultiplexerTransportError,
)
from ..utils.asyncio import RangedTimeout, asyncio_timeout, make_task_waiter_future
from ..utils.ipaddress import bytes_to_ip_address
from .channel import MultiplexerChannel
<<<<<<< HEAD
from .const import OUTGOING_QUEUE_MAX_BYTES_CHANNEL
=======
from .const import (
    OUTGOING_QUEUE_HIGH_WATERMARK,
    OUTGOING_QUEUE_LOW_WATERMARK,
    OUTGOING_QUEUE_MAX_BYTES_CHANNEL,
    PEER_TCP_TIMEOUT,
)
>>>>>>> d749deb9
from .crypto import CryptoTransport
from .message import (
    CHANNEL_FLOW_CLOSE,
    CHANNEL_FLOW_DATA,
    CHANNEL_FLOW_NEW,
    CHANNEL_FLOW_PAUSE,
    CHANNEL_FLOW_PING,
    CHANNEL_FLOW_RESUME,
    HEADER_SIZE,
    HEADER_STRUCT,
    MultiplexerChannelId,
    MultiplexerMessage,
)
from .queue import MultiplexerMultiChannelQueue

_LOGGER = logging.getLogger(__name__)

PEER_TCP_MIN_TIMEOUT = 90
PEER_TCP_MAX_TIMEOUT = 120


class Multiplexer:
    """Multiplexer Socket wrapper."""

    __slots__ = [
        "_channel_tasks",
        "_channels",
        "_crypto",
        "_healthy",
        "_loop",
        "_new_connections",
        "_queue",
        "_ranged_timeout",
        "_read_task",
        "_reader",
        "_throttling",
        "_timed_out",
        "_write_task",
        "_writer",
    ]

    def __init__(
        self,
        crypto: CryptoTransport,
        reader: asyncio.StreamReader,
        writer: asyncio.StreamWriter,
        new_connections: Callable[
            [Multiplexer, MultiplexerChannel],
            Coroutine[Any, Any, None],
        ]
        | None = None,
        throttling: int | None = None,
    ) -> None:
        """Initialize Multiplexer."""
        self._crypto = crypto
        self._reader = reader
        self._writer = writer
        self._loop = asyncio.get_event_loop()
        self._queue = MultiplexerMultiChannelQueue(
            OUTGOING_QUEUE_MAX_BYTES_CHANNEL,
            OUTGOING_QUEUE_LOW_WATERMARK,
            OUTGOING_QUEUE_HIGH_WATERMARK,
        )
        self._healthy = asyncio.Event()
<<<<<<< HEAD
        self._healthy.set()
        self._read_task = self._loop.create_task(self._read_from_peer_loop())
        self._write_task = self._loop.create_task(self._write_to_peer_loop())
        self._ranged_timeout = RangedTimeout(
            PEER_TCP_MIN_TIMEOUT,
            PEER_TCP_MAX_TIMEOUT,
            self._on_timeout,
        )
        self._timed_out: bool = False
=======
        self._channel_tasks: set[asyncio.Task[None]] = set()
        self._processing_task = self._loop.create_task(self._runner())
>>>>>>> d749deb9
        self._channels: dict[MultiplexerChannelId, MultiplexerChannel] = {}
        self._new_connections = new_connections
        self._throttling: float | None = None
        if throttling:
            # If throttling is less than 5ms, change it to
            # 0.0 since asyncio.sleep(0.0) is much more efficient
            # an will yield for one iteration of the event loop
            # and we do not have that level of precision anyways
            self._throttling = 0.0 if throttling < 500 else 1 / throttling

    @property
    def is_connected(self) -> bool:
        """Return True is they is connected."""
        return not self._write_task.done()

    def _on_timeout(self) -> None:
        """Handle timeout."""
        self._timed_out = True
        _LOGGER.error("Timed out reading and writing to peer")
        self._write_task.cancel()

    def wait(self) -> asyncio.Future[None]:
        """Block until the connection is closed.

        Return a awaitable object.
        """
        return make_task_waiter_future(self._write_task)

    def shutdown(self) -> None:
        """Shutdown connection."""
        if self._write_task.done():
            return

        _LOGGER.debug("Cancel connection")
        self._write_task.cancel()
        self._graceful_channel_shutdown()

    def _graceful_channel_shutdown(self) -> None:
        """Graceful shutdown of channels."""
        for channel in self._channels.values():
            self._queue.delete_channel(channel.id)
            channel.close()
        self._channels.clear()

    async def ping(self) -> None:
        """Send a ping flow message to hold the connection open."""
        self._healthy.clear()
        channel_id = MultiplexerChannelId(os.urandom(16))
        try:
<<<<<<< HEAD
            message = MultiplexerMessage(
                MultiplexerChannelId(os.urandom(16)),
                CHANNEL_FLOW_PING,
                b"",
                b"ping",
=======
            self._write_message(
                MultiplexerMessage(channel_id, CHANNEL_FLOW_PING, b"", b"ping"),
>>>>>>> d749deb9
            )
            self._write_message(message)

            # Wait until pong is received
            async with asyncio_timeout.timeout(PEER_TCP_MIN_TIMEOUT):
                await self._healthy.wait()

        except TimeoutError:
            _LOGGER.error("Timeout error while pinging peer")
            self._loop.call_soon(self.shutdown)
            raise MultiplexerTransportError from None

        except OSError as exception:
            _LOGGER.error("Peer ping failed - %s", exception)
            self._loop.call_soon(self.shutdown)
            raise MultiplexerTransportError from None

    async def _read_from_peer_loop(self) -> None:
        """Read from peer loop."""
        transport = self._writer.transport
        try:
            while not transport.is_closing():
<<<<<<< HEAD
                await self._read_message()
                self._ranged_timeout.reschedule()
                if self._throttling is not None:
                    await asyncio.sleep(self._throttling)
        except asyncio.CancelledError:
=======
                if not from_peer:
                    from_peer = self._loop.create_task(
                        self._reader.readexactly(HEADER_SIZE),
                    )

                if not to_peer:
                    to_peer = self._loop.create_task(self._queue.get())

                # Wait until data need to be processed
                async with asyncio_timeout.timeout(PEER_TCP_TIMEOUT):
                    await asyncio.wait(
                        [from_peer, to_peer],
                        return_when=asyncio.FIRST_COMPLETED,
                    )

                # From peer
                if from_peer.done():
                    if from_peer_exc := from_peer.exception():
                        raise from_peer_exc
                    await self._read_message(from_peer.result())
                    from_peer = None

                # To peer
                if to_peer.done():
                    if to_peer_exc := to_peer.exception():
                        raise to_peer_exc
                    if msg := to_peer.result():
                        self._write_message(msg)
                    to_peer = None

                    # Flush buffer
                    await self._writer.drain()

                # throttling
                if not self._throttling:
                    continue
                await asyncio.sleep(self._throttling)

        except (asyncio.CancelledError, TimeoutError):
>>>>>>> d749deb9
            _LOGGER.debug("Receive canceling")
            raise
        except (
            MultiplexerTransportClose,
            asyncio.IncompleteReadError,
            OSError,
        ):
            _LOGGER.debug("Transport was closed")
        finally:
            self._write_task.cancel()

    async def _write_to_peer_loop(self) -> None:
        """Write to peer loop."""
        transport = self._writer.transport
        try:
            while not transport.is_closing():
                if to_peer := await self._queue.get():
                    self._write_message(to_peer)
                await self._writer.drain()
                self._ranged_timeout.reschedule()
        except asyncio.CancelledError:
            _LOGGER.debug("Write canceling")
            with suppress(OSError):
                self._writer.write_eof()
                await self._writer.drain()
            # Don't swallow cancellation
            if (current_task := asyncio.current_task()) and current_task.cancelling():
                raise
        except (MultiplexerTransportClose, OSError):
            _LOGGER.debug("Transport was closed")
        finally:
            self._read_task.cancel()
            # Cleanup transport
            if not self._writer.transport.is_closing():
                with suppress(OSError):
                    self._writer.close()
            self._graceful_channel_shutdown()
            _LOGGER.debug("Multiplexer connection is closed")

    def _write_message(self, message: MultiplexerMessage) -> None:
        """Write message to peer."""
        id_, flow_type, data, extra = message
        data_len = len(data)
        header = HEADER_STRUCT.pack(
            id_.bytes,
            flow_type,
            data_len,
            extra + os.urandom(11 - len(extra)),
        )
        try:
            encrypted_header = self._crypto.encrypt(header)
            self._writer.write(
                encrypted_header + data if data_len else encrypted_header,
            )
        except RuntimeError:
            raise MultiplexerTransportClose from None

    async def _read_message(self) -> None:
        """Read message from peer."""
        header = await self._reader.readexactly(32)

        channel_id: bytes
        flow_type: int
        data_size: int
        extra: bytes
        try:
            channel_id, flow_type, data_size, extra = HEADER_STRUCT.unpack(
                self._crypto.decrypt(header),
            )
        except (struct.error, MultiplexerTransportDecrypt):
            _LOGGER.warning("Wrong message header received")
            return

        # Read message data
        if data_size:
            data = await self._reader.readexactly(data_size)
        else:
            data = b""

        message = tuple.__new__(
            MultiplexerMessage,
            (MultiplexerChannelId(channel_id), flow_type, data, extra),
        )

        # Process message to queue
        await self._process_message(message)

    async def _process_message(self, message: MultiplexerMessage) -> None:
        """Process received message."""
        # DATA
        flow_type = message.flow_type
        if flow_type == CHANNEL_FLOW_DATA:
            # check if message exists
            if message.id not in self._channels:
                _LOGGER.debug("Receive data from unknown channel: %s", message.id)
                return

            channel = self._channels[message.id]
            if channel.closing:
                pass
            elif channel.unhealthy:
                _LOGGER.warning("Abort connection, channel is not healthy")
                channel.close()
                self._create_channel_task(self.delete_channel(channel))
            else:
                channel.message_transport(message)

        # New
        elif flow_type == CHANNEL_FLOW_NEW:
            # Check if we would handle new connection
            if not self._new_connections:
                _LOGGER.warning("Request new Channel is not allow")
                return

            ip_address = bytes_to_ip_address(message.extra[1:5])
            channel = MultiplexerChannel(
                self._queue,
                ip_address,
                channel_id=message.id,
                throttling=self._throttling,
            )
            self._channels[channel.id] = channel
            self._create_channel_task(self._new_connections(self, channel))

        # Close
        elif flow_type == CHANNEL_FLOW_CLOSE:
            # check if message exists
            if message.id not in self._channels:
                _LOGGER.debug("Receive close from unknown channel")
                return
            channel = self._channels.pop(message.id)
            self._queue.delete_channel(channel.id)
            channel.close()

        # Ping
        elif flow_type == CHANNEL_FLOW_PING:
            if message.extra.startswith(b"pong"):
                _LOGGER.debug("Receive pong from peer / reset healthy")
                self._healthy.set()
            else:
                _LOGGER.debug("Receive ping from peer / send pong")
                self._write_message(
                    MultiplexerMessage(message.id, CHANNEL_FLOW_PING, b"", b"pong"),
                )

        # Pause or Resume
        elif flow_type in (CHANNEL_FLOW_PAUSE, CHANNEL_FLOW_RESUME):
            # When the remote input is under water state changes
            # call the on_remote_input_under_water method
            if channel_ := self._channels.get(message.id):
                channel_.on_remote_input_under_water(
                    message.flow_type == CHANNEL_FLOW_PAUSE,
                )
            else:
                _LOGGER.debug(
                    "Receive %s from unknown channel: %s",
                    "pause" if flow_type == CHANNEL_FLOW_PAUSE else "resume",
                    message.id,
                )

        else:
            _LOGGER.warning(
                "Receive unknown message type: %s for channel %s",
                message.flow_type,
                message.id,
            )

    def _create_channel_task(self, coro: Coroutine[Any, Any, None]) -> None:
        """Create a new task for channel."""
        task = self._loop.create_task(coro)
        self._channel_tasks.add(task)
        task.add_done_callback(self._channel_tasks.remove)

    async def create_channel(
        self,
        ip_address: ipaddress.IPv4Address,
        pause_resume_reader_callback: Callable[[bool], None],
    ) -> MultiplexerChannel:
        """Create a new channel for transport."""
        channel = MultiplexerChannel(
            self._queue,
            ip_address,
            pause_resume_reader_callback,
            throttling=self._throttling,
        )
        message = channel.init_new()

        try:
            async with asyncio_timeout.timeout(5):
                await self._queue.put(channel.id, message)
        except TimeoutError:
            raise MultiplexerTransportError from None

        self._channels[channel.id] = channel

        return channel

    async def delete_channel(self, channel: MultiplexerChannel) -> None:
        """Delete channel from transport."""
        message = channel.init_close()

        try:
            async with asyncio_timeout.timeout(5):
                await self._queue.put(channel.id, message)
        except TimeoutError:
            raise MultiplexerTransportError from None
        finally:
            self._channels.pop(channel.id, None)
            self._queue.delete_channel(channel.id)<|MERGE_RESOLUTION|>--- conflicted
+++ resolved
@@ -19,16 +19,11 @@
 from ..utils.asyncio import RangedTimeout, asyncio_timeout, make_task_waiter_future
 from ..utils.ipaddress import bytes_to_ip_address
 from .channel import MultiplexerChannel
-<<<<<<< HEAD
-from .const import OUTGOING_QUEUE_MAX_BYTES_CHANNEL
-=======
 from .const import (
     OUTGOING_QUEUE_HIGH_WATERMARK,
     OUTGOING_QUEUE_LOW_WATERMARK,
     OUTGOING_QUEUE_MAX_BYTES_CHANNEL,
-    PEER_TCP_TIMEOUT,
 )
->>>>>>> d749deb9
 from .crypto import CryptoTransport
 from .message import (
     CHANNEL_FLOW_CLOSE,
@@ -37,7 +32,6 @@
     CHANNEL_FLOW_PAUSE,
     CHANNEL_FLOW_PING,
     CHANNEL_FLOW_RESUME,
-    HEADER_SIZE,
     HEADER_STRUCT,
     MultiplexerChannelId,
     MultiplexerMessage,
@@ -93,7 +87,6 @@
             OUTGOING_QUEUE_HIGH_WATERMARK,
         )
         self._healthy = asyncio.Event()
-<<<<<<< HEAD
         self._healthy.set()
         self._read_task = self._loop.create_task(self._read_from_peer_loop())
         self._write_task = self._loop.create_task(self._write_to_peer_loop())
@@ -103,10 +96,7 @@
             self._on_timeout,
         )
         self._timed_out: bool = False
-=======
         self._channel_tasks: set[asyncio.Task[None]] = set()
-        self._processing_task = self._loop.create_task(self._runner())
->>>>>>> d749deb9
         self._channels: dict[MultiplexerChannelId, MultiplexerChannel] = {}
         self._new_connections = new_connections
         self._throttling: float | None = None
@@ -156,18 +146,9 @@
         self._healthy.clear()
         channel_id = MultiplexerChannelId(os.urandom(16))
         try:
-<<<<<<< HEAD
-            message = MultiplexerMessage(
-                MultiplexerChannelId(os.urandom(16)),
-                CHANNEL_FLOW_PING,
-                b"",
-                b"ping",
-=======
             self._write_message(
                 MultiplexerMessage(channel_id, CHANNEL_FLOW_PING, b"", b"ping"),
->>>>>>> d749deb9
-            )
-            self._write_message(message)
+            )
 
             # Wait until pong is received
             async with asyncio_timeout.timeout(PEER_TCP_MIN_TIMEOUT):
@@ -188,53 +169,11 @@
         transport = self._writer.transport
         try:
             while not transport.is_closing():
-<<<<<<< HEAD
                 await self._read_message()
                 self._ranged_timeout.reschedule()
                 if self._throttling is not None:
                     await asyncio.sleep(self._throttling)
         except asyncio.CancelledError:
-=======
-                if not from_peer:
-                    from_peer = self._loop.create_task(
-                        self._reader.readexactly(HEADER_SIZE),
-                    )
-
-                if not to_peer:
-                    to_peer = self._loop.create_task(self._queue.get())
-
-                # Wait until data need to be processed
-                async with asyncio_timeout.timeout(PEER_TCP_TIMEOUT):
-                    await asyncio.wait(
-                        [from_peer, to_peer],
-                        return_when=asyncio.FIRST_COMPLETED,
-                    )
-
-                # From peer
-                if from_peer.done():
-                    if from_peer_exc := from_peer.exception():
-                        raise from_peer_exc
-                    await self._read_message(from_peer.result())
-                    from_peer = None
-
-                # To peer
-                if to_peer.done():
-                    if to_peer_exc := to_peer.exception():
-                        raise to_peer_exc
-                    if msg := to_peer.result():
-                        self._write_message(msg)
-                    to_peer = None
-
-                    # Flush buffer
-                    await self._writer.drain()
-
-                # throttling
-                if not self._throttling:
-                    continue
-                await asyncio.sleep(self._throttling)
-
-        except (asyncio.CancelledError, TimeoutError):
->>>>>>> d749deb9
             _LOGGER.debug("Receive canceling")
             raise
         except (
