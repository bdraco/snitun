"""Multiplexer for SniTun."""

from __future__ import annotations

import asyncio
from collections.abc import Coroutine
from contextlib import suppress
import ipaddress
import logging
import os
<<<<<<< HEAD
import sys
=======
import struct
>>>>>>> 7f3866d5
from typing import Any

from ..exceptions import (
    MultiplexerTransportClose,
    MultiplexerTransportDecrypt,
    MultiplexerTransportError,
)
from ..utils.asyncio import asyncio_timeout, make_task_waiter_future
from ..utils.ipaddress import bytes_to_ip_address
from .channel import MultiplexerChannel
from .crypto import CryptoTransport
from .message import (
    CHANNEL_FLOW_CLOSE,
    CHANNEL_FLOW_DATA,
    CHANNEL_FLOW_NEW,
    CHANNEL_FLOW_PING,
    MultiplexerChannelId,
    MultiplexerMessage,
)

_LOGGER = logging.getLogger(__name__)

PEER_TCP_TIMEOUT = 90

# |-----------------HEADER---------------------------------|
# |------ID-----|--FLAG--|--SIZE--|---------EXTRA ---------|
# |   16 bytes  | 1 byte | 4 bytes|       11 bytes         |
# |--------------------------------------------------------|
# >:   All bytes are big-endian and unsigned
# 16s: 16 bytes: Channel ID - random
# B:   1 byte:   Flow type  - 1: NEW, 2: DATA, 4: CLOSE, 8: PING
# I:   4 bytes:  Data size  - 0-4294967295
# 11s: 11 bytes: Extra      - data + random padding
HEADER_STRUCT = struct.Struct(">16sBI11s")


class Multiplexer:
    """Multiplexer Socket wrapper."""

    __slots__ = [
        "_channels",
        "_crypto",
        "_healthy",
        "_loop",
        "_new_connections",
        "_queue",
        "_read_task",
        "_reader",
        "_throttling",
        "_write_task",
        "_writer",
    ]

    def __init__(
        self,
        crypto: CryptoTransport,
        reader: asyncio.StreamReader,
        writer: asyncio.StreamWriter,
        new_connections: Coroutine[Any, Any, None] | None = None,
        throttling: int | None = None,
    ) -> None:
        """Initialize Multiplexer."""
        self._crypto = crypto
        self._reader = reader
        self._writer = writer
        self._loop = asyncio.get_event_loop()
        self._queue: asyncio.Queue[MultiplexerMessage] = asyncio.Queue(12000)
        self._healthy = asyncio.Event()
        self._healthy.set()
        self._read_task = self._loop.create_task(self._read_from_peer_loop())
        self._write_task = self._loop.create_task(self._write_to_peer_loop())
        self._channels: dict[MultiplexerChannelId, MultiplexerChannel] = {}
        self._new_connections = new_connections
        self._throttling = 1 / throttling if throttling else None

    @property
    def is_connected(self) -> bool:
        """Return True is they is connected."""
        return not self._write_task.done()

    def wait(self) -> asyncio.Future[None]:
        """Block until the connection is closed.

        Return a awaitable object.
        """
        return make_task_waiter_future(self._write_task)

    def shutdown(self) -> None:
        """Shutdown connection."""
        if self._write_task.done():
            return

        _LOGGER.debug("Cancel connection")
        self._write_task.cancel()
        self._graceful_channel_shutdown()

    def _graceful_channel_shutdown(self) -> None:
        """Graceful shutdown of channels."""
        for channel in self._channels.values():
            channel.close()
        self._channels.clear()

    async def ping(self) -> None:
        """Send a ping flow message to hold the connection open."""
        self._healthy.clear()
        try:
            self._write_message(
                MultiplexerMessage(
                    MultiplexerChannelId(os.urandom(16)),
                    CHANNEL_FLOW_PING,
                    b"",
                    b"ping",
                ),
            )

            # Wait until pong is received
            async with asyncio_timeout.timeout(PEER_TCP_TIMEOUT):
                await self._healthy.wait()

        except TimeoutError:
            _LOGGER.error("Timeout error while pinging peer")
            self._loop.call_soon(self.shutdown)
            raise MultiplexerTransportError from None

        except OSError as exception:
            _LOGGER.error("Peer ping failed - %s", exception)
            self._loop.call_soon(self.shutdown)
            raise MultiplexerTransportError from None

    async def _read_from_peer_loop(self) -> None:
        """Read from peer loop."""
        transport = self._writer.transport
        try:
            while not transport.is_closing():
                async with asyncio_timeout.timeout(PEER_TCP_TIMEOUT):
<<<<<<< HEAD
                    from_peer = await self._reader.readexactly(32)
                await self._read_message(from_peer)
                if self._throttling:
                    await asyncio.sleep(self._throttling)
        except asyncio.CancelledError:
=======
                    await asyncio.wait(
                        [from_peer, to_peer],
                        return_when=asyncio.FIRST_COMPLETED,
                    )

                # From peer
                if from_peer.done():
                    if from_peer.exception():
                        raise from_peer.exception()
                    await self._read_message(from_peer.result())
                    from_peer = None

                # To peer
                if to_peer.done():
                    if to_peer.exception():
                        raise to_peer.exception()
                    self._write_message(to_peer.result())
                    to_peer = None

                    # Flush buffer
                    await self._writer.drain()

                # throttling
                if not self._throttling:
                    continue
                await asyncio.sleep(self._throttling)

        except (asyncio.CancelledError, TimeoutError):
>>>>>>> 7f3866d5
            _LOGGER.debug("Receive canceling")
            raise
        except (
            MultiplexerTransportClose,
            asyncio.IncompleteReadError,
            OSError,
        ):
            _LOGGER.debug("Transport was closed")
        finally:
            self._write_task.cancel()

    async def _write_to_peer_loop(self) -> None:
        """Write to peer loop."""
        transport = self._writer.transport
        try:
            while not transport.is_closing():
                async with asyncio_timeout.timeout(PEER_TCP_TIMEOUT):
                    to_peer = await self._queue.get()
                self._write_message(to_peer)
                await self._writer.drain()
        except asyncio.CancelledError:
            _LOGGER.debug("Write canceling")
            with suppress(OSError):
                self._writer.write_eof()
            if (
                sys.version_info >= (3, 11)
                and (current_task := asyncio.current_task())
                and current_task.cancelling()
            ):
                raise
        except (asyncio.TimeoutError, TimeoutError):
            _LOGGER.debug("Receive canceling")
            with suppress(OSError):
                self._writer.write_eof()
                await self._writer.drain()
        except (MultiplexerTransportClose, OSError):
            _LOGGER.debug("Transport was closed")
        finally:
            self._read_task.cancel()
            # Cleanup transport
            if not self._writer.transport.is_closing():
                with suppress(OSError):
                    self._writer.close()
            self._graceful_channel_shutdown()
            _LOGGER.debug("Multiplexer connection is closed")

    def _write_message(self, message: MultiplexerMessage) -> None:
        """Write message to peer."""
        id_, flow_type, data, extra = message
        header = HEADER_STRUCT.pack(
            id_.bytes,
            flow_type,
            len(data),
            extra + os.urandom(11 - len(extra)),
        )
        try:
            self._writer.write(self._crypto.encrypt(header) + data)
        except RuntimeError:
            raise MultiplexerTransportClose from None

    async def _read_message(self, header: bytes) -> None:
        """Read message from peer."""
        if not header:
            raise MultiplexerTransportClose

        try:
            channel_id, flow_type, data_size, extra = HEADER_STRUCT.unpack(
                self._crypto.decrypt(header),
            )
        except (struct.error, MultiplexerTransportDecrypt):
            _LOGGER.warning("Wrong message header received")
            return

        # Read message data
        if data_size:
            data = await self._reader.readexactly(data_size)
        else:
            data = b""

        message = tuple.__new__(
            MultiplexerMessage,
            (
                MultiplexerChannelId(channel_id),
                flow_type,
                data,
                extra,
            ),
        )

        # Process message to queue
        await self._process_message(message)

    async def _process_message(self, message: MultiplexerMessage) -> None:
        """Process received message."""
        # DATA
        if message.flow_type == CHANNEL_FLOW_DATA:
            # check if message exists
            if message.id not in self._channels:
                _LOGGER.debug("Receive data from unknown channel")
                return

            channel = self._channels[message.id]
            if channel.closing:
                pass
            elif channel.healthy:
                _LOGGER.warning("Abort connection, channel is not healthy")
                channel.close()
                self._loop.create_task(self.delete_channel(channel))
            else:
                channel.message_transport(message)

        # New
        elif message.flow_type == CHANNEL_FLOW_NEW:
            # Check if we would handle new connection
            if not self._new_connections:
                _LOGGER.warning("Request new Channel is not allow")
                return

            ip_address = bytes_to_ip_address(message.extra[1:5])
            channel = MultiplexerChannel(
                self._queue,
                ip_address,
                channel_id=message.id,
                throttling=self._throttling,
            )
            self._channels[channel.id] = channel
            self._loop.create_task(self._new_connections(self, channel))

        # Close
        elif message.flow_type == CHANNEL_FLOW_CLOSE:
            # check if message exists
            if message.id not in self._channels:
                _LOGGER.debug("Receive close from unknown channel")
                return
            channel = self._channels.pop(message.id)
            channel.close()

        # Ping
        elif message.flow_type == CHANNEL_FLOW_PING:
            if message.extra.startswith(b"pong"):
                _LOGGER.debug("Receive pong from peer / reset healthy")
                self._healthy.set()
            else:
                _LOGGER.debug("Receive ping from peer / send pong")
                self._write_message(
                    MultiplexerMessage(message.id, CHANNEL_FLOW_PING, b"", b"pong"),
                )

        else:
            _LOGGER.warning("Receive unknown message type")

    async def create_channel(
        self,
        ip_address: ipaddress.IPv4Address,
    ) -> MultiplexerChannel:
        """Create a new channel for transport."""
        channel = MultiplexerChannel(
            self._queue,
            ip_address,
            throttling=self._throttling,
        )
        message = channel.init_new()

        try:
            async with asyncio_timeout.timeout(5):
                await self._queue.put(message)
        except TimeoutError:
            raise MultiplexerTransportError from None

        self._channels[channel.id] = channel

        return channel

    async def delete_channel(self, channel: MultiplexerChannel) -> None:
        """Delete channel from transport."""
        message = channel.init_close()

        try:
            async with asyncio_timeout.timeout(5):
                await self._queue.put(message)
        except TimeoutError:
            raise MultiplexerTransportError from None
        finally:
            self._channels.pop(channel.id, None)<|MERGE_RESOLUTION|>--- conflicted
+++ resolved
@@ -8,11 +8,8 @@
 import ipaddress
 import logging
 import os
-<<<<<<< HEAD
+import struct
 import sys
-=======
-import struct
->>>>>>> 7f3866d5
 from typing import Any
 
 from ..exceptions import (
@@ -148,42 +145,11 @@
         try:
             while not transport.is_closing():
                 async with asyncio_timeout.timeout(PEER_TCP_TIMEOUT):
-<<<<<<< HEAD
                     from_peer = await self._reader.readexactly(32)
                 await self._read_message(from_peer)
                 if self._throttling:
                     await asyncio.sleep(self._throttling)
         except asyncio.CancelledError:
-=======
-                    await asyncio.wait(
-                        [from_peer, to_peer],
-                        return_when=asyncio.FIRST_COMPLETED,
-                    )
-
-                # From peer
-                if from_peer.done():
-                    if from_peer.exception():
-                        raise from_peer.exception()
-                    await self._read_message(from_peer.result())
-                    from_peer = None
-
-                # To peer
-                if to_peer.done():
-                    if to_peer.exception():
-                        raise to_peer.exception()
-                    self._write_message(to_peer.result())
-                    to_peer = None
-
-                    # Flush buffer
-                    await self._writer.drain()
-
-                # throttling
-                if not self._throttling:
-                    continue
-                await asyncio.sleep(self._throttling)
-
-        except (asyncio.CancelledError, TimeoutError):
->>>>>>> 7f3866d5
             _LOGGER.debug("Receive canceling")
             raise
         except (
@@ -214,7 +180,7 @@
                 and current_task.cancelling()
             ):
                 raise
-        except (asyncio.TimeoutError, TimeoutError):
+        except TimeoutError:
             _LOGGER.debug("Receive canceling")
             with suppress(OSError):
                 self._writer.write_eof()
