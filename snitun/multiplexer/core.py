"""Multiplexer for SniTun."""

from __future__ import annotations

import asyncio
from collections.abc import Callable, Coroutine
from contextlib import suppress
from functools import partial
import ipaddress
import logging
import os
import struct
import sys
from typing import Any

from ..exceptions import (
    MultiplexerTransportClose,
    MultiplexerTransportDecrypt,
    MultiplexerTransportError,
)
from ..utils.asyncio import RangedTimeout, asyncio_timeout, make_task_waiter_future
from ..utils.ipaddress import bytes_to_ip_address
from .channel import MultiplexerChannel
from .const import OUTGOING_QUEUE_MAX_BYTES_CHANNEL
from .crypto import CryptoTransport
from .message import (
    CHANNEL_FLOW_CLOSE,
    CHANNEL_FLOW_DATA,
    CHANNEL_FLOW_NEW,
    CHANNEL_FLOW_PING,
    MultiplexerChannelId,
    MultiplexerMessage,
)
from .queue import MultiplexerQueue

_LOGGER = logging.getLogger(__name__)

PEER_TCP_MIN_TIMEOUT = 90
PEER_TCP_MAX_TIMEOUT = 120

# |-----------------HEADER---------------------------------|
# |------ID-----|--FLAG--|--SIZE--|---------EXTRA ---------|
# |   16 bytes  | 1 byte | 4 bytes|       11 bytes         |
# |--------------------------------------------------------|
# >:   All bytes are big-endian and unsigned
# 16s: 16 bytes: Channel ID - random
# B:   1 byte:   Flow type  - 1: NEW, 2: DATA, 4: CLOSE, 8: PING
# I:   4 bytes:  Data size  - 0-4294967295
# 11s: 11 bytes: Extra      - data + random padding
HEADER_STRUCT = struct.Struct(">16sBI11s")

HIGH_WATER_MARK = 10000
LOW_WATER_MARK = 2000
QUEUE_MAX = 12000


class Multiplexer:
    """Multiplexer Socket wrapper."""

    __slots__ = [
        "_channels",
        "_crypto",
        "_healthy",
        "_loop",
        "_new_connections",
        "_queue",
        "_queue_max",
        "_ranged_timeout",
        "_read_task",
        "_reader",
        "_resume_writing_callbacks",
        "_throttling",
        "_timed_out",
        "_write_task",
        "_writer",
    ]

    def __init__(
        self,
        crypto: CryptoTransport,
        reader: asyncio.StreamReader,
        writer: asyncio.StreamWriter,
        new_connections: Coroutine[Any, Any, None] | None = None,
        throttling: int | None = None,
    ) -> None:
        """Initialize Multiplexer."""
        self._crypto = crypto
        self._reader = reader
        self._writer = writer
        self._loop = asyncio.get_event_loop()
<<<<<<< HEAD
        self._queue = MultiplexerQueue(OUTGOING_QUEUE_MAX_BYTES_CHANNEL)
=======
        self._queue: asyncio.Queue[MultiplexerMessage] = asyncio.Queue(QUEUE_MAX)
>>>>>>> 4000dd73
        self._healthy = asyncio.Event()
        self._healthy.set()
        self._read_task = self._loop.create_task(self._read_from_peer_loop())
        self._write_task = self._loop.create_task(self._write_to_peer_loop())
        self._ranged_timeout = RangedTimeout(
            PEER_TCP_MIN_TIMEOUT,
            PEER_TCP_MAX_TIMEOUT,
            self._on_timeout,
        )
        self._timed_out: bool = False
        self._channels: dict[MultiplexerChannelId, MultiplexerChannel] = {}
        self._new_connections = new_connections
        self._throttling: float | None = None
        if throttling:
            # If throttling is less than 5ms, change it to
            # 0.0 since asyncio.sleep(0.0) is much more efficient
            # an will yield for one iteration of the event loop
            # and we do not have that level of precision anyways
            self._throttling = 0.0 if throttling < 500 else 1 / throttling
        self._resume_writing_callbacks: set[Callable[[], None]] = set()

    @property
    def is_connected(self) -> bool:
        """Return True is they is connected."""
        return not self._write_task.done()

    def _on_timeout(self) -> None:
        """Handle timeout."""
        self._timed_out = True
        _LOGGER.error("Timed out reading and writing to peer")
        self._write_task.cancel()

    @property
    def should_pause(self) -> bool:
        """Return True if the write transport should pause."""
        return self._queue.qsize() > HIGH_WATER_MARK

    @property
    def should_resume(self) -> bool:
        """Return True if the write transport should resume."""
        return self._queue.qsize() < LOW_WATER_MARK

    def register_resume_writing_callback(self, callback: Callable[[], None]) -> None:
        """Register a callback to resume the protocol."""
        self._resume_writing_callbacks.add(callback)
        return partial(self._resume_writing_callbacks.discard, callback)

    def wait(self) -> asyncio.Future[None]:
        """Block until the connection is closed.

        Return a awaitable object.
        """
        return make_task_waiter_future(self._write_task)

    def shutdown(self) -> None:
        """Shutdown connection."""
        if self._write_task.done():
            return

        _LOGGER.debug("Cancel connection")
        self._write_task.cancel()
        self._graceful_channel_shutdown()

    def _graceful_channel_shutdown(self) -> None:
        """Graceful shutdown of channels."""
        for channel in self._channels.values():
            channel.close()
        self._channels.clear()

    async def ping(self) -> None:
        """Send a ping flow message to hold the connection open."""
        self._healthy.clear()
        try:
            message = MultiplexerMessage(
                MultiplexerChannelId(os.urandom(16)),
                CHANNEL_FLOW_PING,
                b"",
                b"ping",
            )
            self._write_message(message)

            # Wait until pong is received
            async with asyncio_timeout.timeout(PEER_TCP_MIN_TIMEOUT):
                await self._healthy.wait()

        except TimeoutError:
            _LOGGER.error("Timeout error while pinging peer")
            self._loop.call_soon(self.shutdown)
            raise MultiplexerTransportError from None

        except OSError as exception:
            _LOGGER.error("Peer ping failed - %s", exception)
            self._loop.call_soon(self.shutdown)
            raise MultiplexerTransportError from None

    async def _read_from_peer_loop(self) -> None:
        """Read from peer loop."""
        transport = self._writer.transport
        try:
            while not transport.is_closing():
                await self._read_message()
                self._ranged_timeout.reschedule()
                if self._throttling is not None:
                    await asyncio.sleep(self._throttling)
        except asyncio.CancelledError:
            _LOGGER.debug("Receive canceling")
            raise
        except (
            MultiplexerTransportClose,
            asyncio.IncompleteReadError,
            OSError,
        ):
            _LOGGER.debug("Transport was closed")
        finally:
            self._write_task.cancel()

    async def _write_to_peer_loop(self) -> None:
        """Write to peer loop."""
        transport = self._writer.transport
        try:
            while not transport.is_closing():
                to_peer = await self._queue.get()
                self._write_message(to_peer)
                await self._writer.drain()
                self._ranged_timeout.reschedule()
                # If writers are paused and we have space in the queue
                # callback the writers to resume writing
                if self._resume_writing_callbacks and self.should_resume:
                    _LOGGER.debug("Calling callbacks to resume writing")
                    for callback_ in self._resume_writing_callbacks:
                        callback_()
                    self._resume_writing_callbacks.clear()
        except asyncio.CancelledError:
            _LOGGER.debug("Write canceling")
            with suppress(OSError):
                self._writer.write_eof()
                await self._writer.drain()
            if (
                sys.version_info >= (3, 11)
                and (current_task := asyncio.current_task())
                and current_task.cancelling()
            ):
                raise
        except (MultiplexerTransportClose, OSError):
            _LOGGER.debug("Transport was closed")
        finally:
            self._read_task.cancel()
            # Cleanup transport
            if not self._writer.transport.is_closing():
                with suppress(OSError):
                    self._writer.close()
            self._graceful_channel_shutdown()
            _LOGGER.debug("Multiplexer connection is closed")

    def _write_message(self, message: MultiplexerMessage) -> None:
        """Write message to peer."""
        id_, flow_type, data, extra = message
        header = HEADER_STRUCT.pack(
            id_.bytes,
            flow_type,
            len(data),
            extra + os.urandom(11 - len(extra)),
        )
        try:
            self._writer.write(self._crypto.encrypt(header) + data)
        except RuntimeError:
            raise MultiplexerTransportClose from None

    async def _read_message(self) -> None:
        """Read message from peer."""
        header = await self._reader.readexactly(32)

        try:
            channel_id, flow_type, data_size, extra = HEADER_STRUCT.unpack(
                self._crypto.decrypt(header),
            )
        except (struct.error, MultiplexerTransportDecrypt):
            _LOGGER.warning("Wrong message header received")
            return

        # Read message data
        if data_size:
            data = await self._reader.readexactly(data_size)
        else:
            data = b""

        message = tuple.__new__(
            MultiplexerMessage,
            (
                MultiplexerChannelId(channel_id),
                flow_type,
                data,
                extra,
            ),
        )

        # Process message to queue
        await self._process_message(message)

    async def _process_message(self, message: MultiplexerMessage) -> None:
        """Process received message."""
        # DATA
        if message.flow_type == CHANNEL_FLOW_DATA:
            # check if message exists
            if message.id not in self._channels:
                _LOGGER.debug("Receive data from unknown channel")
                return

            channel = self._channels[message.id]
            if channel.closing:
                pass
            elif channel.healthy:
                _LOGGER.warning("Abort connection, channel is not healthy")
                channel.close()
                self._loop.create_task(self.delete_channel(channel))
            else:
                channel.message_transport(message)

        # New
        elif message.flow_type == CHANNEL_FLOW_NEW:
            # Check if we would handle new connection
            if not self._new_connections:
                _LOGGER.warning("Request new Channel is not allow")
                return

            ip_address = bytes_to_ip_address(message.extra[1:5])
            channel = MultiplexerChannel(
                self._queue,
                ip_address,
                channel_id=message.id,
                throttling=self._throttling,
            )
            self._channels[channel.id] = channel
            self._loop.create_task(self._new_connections(self, channel))

        # Close
        elif message.flow_type == CHANNEL_FLOW_CLOSE:
            # check if message exists
            if message.id not in self._channels:
                _LOGGER.debug("Receive close from unknown channel: %s", message.id)
                return
            channel = self._channels.pop(message.id)
            channel.close()

        # Ping
        elif message.flow_type == CHANNEL_FLOW_PING:
            if message.extra.startswith(b"pong"):
                _LOGGER.debug("Receive pong from peer / reset healthy")
                self._healthy.set()
            else:
                _LOGGER.debug("Receive ping from peer / send pong")
                self._write_message(
                    MultiplexerMessage(message.id, CHANNEL_FLOW_PING, b"", b"pong"),
                )

        else:
            _LOGGER.warning("Receive unknown message type")

    async def create_channel(
        self,
        ip_address: ipaddress.IPv4Address,
    ) -> MultiplexerChannel:
        """Create a new channel for transport."""
        channel = MultiplexerChannel(
            self._queue,
            ip_address,
            throttling=self._throttling,
        )
        message = channel.init_new()

        try:
            async with asyncio_timeout.timeout(5):
                await self._queue.put(channel.id, message)
        except TimeoutError:
            raise MultiplexerTransportError from None

        self._channels[channel.id] = channel

        return channel

    async def delete_channel(self, channel: MultiplexerChannel) -> None:
        """Delete channel from transport."""
        message = channel.init_close()

        try:
            async with asyncio_timeout.timeout(5):
                await self._queue.put(channel.id, message)
        except TimeoutError:
            raise MultiplexerTransportError from None
        finally:
            self._channels.pop(channel.id, None)<|MERGE_RESOLUTION|>--- conflicted
+++ resolved
@@ -88,11 +88,7 @@
         self._reader = reader
         self._writer = writer
         self._loop = asyncio.get_event_loop()
-<<<<<<< HEAD
         self._queue = MultiplexerQueue(OUTGOING_QUEUE_MAX_BYTES_CHANNEL)
-=======
-        self._queue: asyncio.Queue[MultiplexerMessage] = asyncio.Queue(QUEUE_MAX)
->>>>>>> 4000dd73
         self._healthy = asyncio.Event()
         self._healthy.set()
         self._read_task = self._loop.create_task(self._read_from_peer_loop())
