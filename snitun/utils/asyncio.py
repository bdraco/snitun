"""Utils for asyncio."""

import asyncio
<<<<<<< HEAD
from collections.abc import Awaitable, Callable
import sys
=======
from collections.abc import Awaitable
>>>>>>> 78241332
from typing import TypeVar

_T = TypeVar("_T")

asyncio_timeout = asyncio


<<<<<<< HEAD
class RangedTimeout:
    """Ranged Timeout.

    RangedTimeout is a class that allows
    to set a minimum and maximum timeout.

    The timeout callback will be called
    at some time between the minimum and
    maximum timeout.

    This is a low resolution timeout that
    avoids the overhead of creating a new
    timer for each timeout if the timeout
    is changed frequently.
    """

    __slots__ = (
        "_loop",
        "_max_timeout",
        "_min_timeout",
        "_timeout_callback",
        "_timer",
        "_when",
    )

    def __init__(
        self,
        min_timeout: float,
        max_timeout: float,
        timeout_callback: Callable[[], None],
    ) -> None:
        """Initialize RangedTimeout."""
        self._min_timeout = min_timeout
        self._max_timeout = max_timeout
        self._timeout_callback = timeout_callback
        self._when: float | None = None
        self._timer: asyncio.TimerHandle | None = None
        self._loop = asyncio.get_running_loop()
        self.reschedule()

    def reschedule(self) -> None:
        """Reschedule the timeout."""
        now = self._loop.time()
        remaining = self._when - now if self._when else 0
        if remaining > self._min_timeout:
            return
        self._when = now + self._max_timeout
        self.cancel()
        self._timer = self._loop.call_at(self._when, self._timeout_callback)

    def cancel(self) -> None:
        """Cancel the timeout."""
        if self._timer:
            self._timer.cancel()
            self._timer = None


if sys.version_info >= (3, 12, 0):

    def create_eager_task(
        coro: Awaitable[_T],
        *,
        name: str | None = None,
        loop: asyncio.AbstractEventLoop | None = None,
    ) -> asyncio.Task[_T]:
        """Create a task from a coroutine and schedule it to run immediately."""
        return asyncio.Task(
            coro,
            loop=loop or asyncio.get_running_loop(),
            name=name,
            eager_start=True,  # type: ignore[call-arg]
        )
else:

    def create_eager_task(
        coro: Awaitable[_T],
        *,
        name: str | None = None,
        loop: asyncio.AbstractEventLoop | None = None,
    ) -> asyncio.Task[_T]:
        """Create a task from a coroutine and schedule it to run immediately."""
        return asyncio.Task(
            coro,
            loop=loop or asyncio.get_running_loop(),
            name=name,
        )


def make_task_waiter_future(task: asyncio.Task) -> asyncio.Future[None]:
    """Create a future that waits for a task to complete.

    A future is used to ensure that cancellation of the
    task does not propagate to the waiter.
    """
    loop = asyncio.get_running_loop()
    fut: asyncio.Future[None] = loop.create_future()

    def _resolve_future(_: asyncio.Task) -> None:
        if not fut.done():
            fut.set_result(None)

    if task.done():
        _resolve_future(task)
        return fut

    task.add_done_callback(_resolve_future)
    return fut
=======
def create_eager_task(
    coro: Awaitable[_T],
    *,
    name: str | None = None,
    loop: asyncio.AbstractEventLoop | None = None,
) -> asyncio.Task[_T]:
    """Create a task from a coroutine and schedule it to run immediately."""
    return asyncio.Task(
        coro,
        loop=loop or asyncio.get_running_loop(),
        name=name,
        eager_start=True,  # type: ignore[call-arg]
    )
>>>>>>> 78241332
<|MERGE_RESOLUTION|>--- conflicted
+++ resolved
@@ -1,12 +1,9 @@
 """Utils for asyncio."""
 
 import asyncio
-<<<<<<< HEAD
 from collections.abc import Awaitable, Callable
 import sys
-=======
 from collections.abc import Awaitable
->>>>>>> 78241332
 from typing import TypeVar
 
 _T = TypeVar("_T")
@@ -14,7 +11,6 @@
 asyncio_timeout = asyncio
 
 
-<<<<<<< HEAD
 class RangedTimeout:
     """Ranged Timeout.
 
@@ -72,36 +68,6 @@
             self._timer = None
 
 
-if sys.version_info >= (3, 12, 0):
-
-    def create_eager_task(
-        coro: Awaitable[_T],
-        *,
-        name: str | None = None,
-        loop: asyncio.AbstractEventLoop | None = None,
-    ) -> asyncio.Task[_T]:
-        """Create a task from a coroutine and schedule it to run immediately."""
-        return asyncio.Task(
-            coro,
-            loop=loop or asyncio.get_running_loop(),
-            name=name,
-            eager_start=True,  # type: ignore[call-arg]
-        )
-else:
-
-    def create_eager_task(
-        coro: Awaitable[_T],
-        *,
-        name: str | None = None,
-        loop: asyncio.AbstractEventLoop | None = None,
-    ) -> asyncio.Task[_T]:
-        """Create a task from a coroutine and schedule it to run immediately."""
-        return asyncio.Task(
-            coro,
-            loop=loop or asyncio.get_running_loop(),
-            name=name,
-        )
-
 
 def make_task_waiter_future(task: asyncio.Task) -> asyncio.Future[None]:
     """Create a future that waits for a task to complete.
@@ -122,7 +88,8 @@
 
     task.add_done_callback(_resolve_future)
     return fut
-=======
+  
+  
 def create_eager_task(
     coro: Awaitable[_T],
     *,
@@ -135,5 +102,4 @@
         loop=loop or asyncio.get_running_loop(),
         name=name,
         eager_start=True,  # type: ignore[call-arg]
-    )
->>>>>>> 78241332
+    )