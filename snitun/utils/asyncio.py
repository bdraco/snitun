--- conflicted
+++ resolved
@@ -42,15 +42,11 @@
 
 
 def make_task_waiter_future(task: asyncio.Task) -> asyncio.Future[None]:
-<<<<<<< HEAD
-    """Create a future that waits for a task to complete."""
-=======
     """Create a future that waits for a task to complete.
 
     A future is used to ensure that cancellation of the
     task does not propagate to the waiter.
     """
->>>>>>> debeb329
     loop = asyncio.get_running_loop()
     fut: asyncio.Future[None] = loop.create_future()
 
