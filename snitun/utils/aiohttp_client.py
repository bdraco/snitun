"""Helper for handle aiohttp internal server."""

from __future__ import annotations

import asyncio
from collections.abc import Coroutine
import logging
import ssl
from typing import TYPE_CHECKING, Any

<<<<<<< HEAD
if TYPE_CHECKING:
    from aiohttp.web import AppRunner
=======
from aiohttp.web import AppRunner, SockSite
>>>>>>> f0b82fa1

from ..client.client_peer import ClientPeer
from ..client.connector import Connector
from .asyncio import asyncio_timeout

_LOGGER = logging.getLogger(__name__)


class SniTunClientAioHttp:
    """Help to handle a internal aiohttp app runner."""

    def __init__(
        self,
        runner: AppRunner,
        context: ssl.SSLContext,
        snitun_server: str,
        snitun_port: int | None = None,
    ) -> None:
        """Initialize SniTunClient with aiohttp."""
        self._connector = None
        self._client = ClientPeer(snitun_server, snitun_port)
        self._server_name = f"{snitun_server}:{snitun_port}"
        # Init interface
        self._protocol_factory = runner.server
        self._ssl_context = context

    @property
    def is_connected(self) -> bool:
        """Return True if we are connected to snitun."""
        return self._client.is_connected

    @property
    def whitelist(self) -> set:
        """Return whitelist from connector."""
        if self._connector:
            return self._connector.whitelist
        return set()

    def wait(self) -> asyncio.Task:
        """Block until connection to snitun is closed."""
        return self._client.wait()

    async def start(
        self,
        whitelist: bool = False,
        endpoint_connection_error_callback: Coroutine[Any, Any, None] | None = None,
    ) -> None:
        """Start internal server."""
        self._connector = Connector(
            self._protocol_factory,
            self._ssl_context,
            whitelist,
            endpoint_connection_error_callback=endpoint_connection_error_callback,
        )
        _LOGGER.info("AioHTTP snitun client started")

    async def stop(self, *, wait: bool = False) -> None:  # noqa: ARG002
        """
        Stop internal server.

        Args:
            wait: wait for the socket to close.
        """
        await self.disconnect()
        _LOGGER.info("AioHTTP snitun client closed")

    async def connect(
        self,
        fernet_key: bytes,
        aes_key: bytes,
        aes_iv: bytes,
        throttling: int | None = None,
    ) -> None:
        """Connect to SniTun server."""
        if self._client.is_connected:
            return
        await self._client.start(
            self._connector,
            fernet_key,
            aes_key,
            aes_iv,
            throttling=throttling,
        )
        _LOGGER.info("AioHTTP snitun client connected to: %s", self._server_name)

    async def disconnect(self) -> None:
        """Disconnect from SniTun server."""
        if not self._client.is_connected:
            return
        await self._client.stop()
<<<<<<< HEAD
        _LOGGER.info("AioHTTP snitun client disconnected from: %s", self._server_name)
=======
        _LOGGER.info("AioHTTP snitun client disconnected from: %s", self._server_name)


async def _async_waitfor_socket_closed(sock: socket.socket | None = None) -> None:
    """Wait for the socket to be closed."""
    if sock is None:
        return
    loop = asyncio.get_event_loop()
    try:
        async with asyncio_timeout.timeout(60):
            while (await loop.run_in_executor(None, sock.fileno)) != -1:
                await asyncio.sleep(1)
    except asyncio.TimeoutError:
        _LOGGER.warning("Timeout while waiting for the socket to close.")
>>>>>>> f0b82fa1
<|MERGE_RESOLUTION|>--- conflicted
+++ resolved
@@ -8,12 +8,7 @@
 import ssl
 from typing import TYPE_CHECKING, Any
 
-<<<<<<< HEAD
-if TYPE_CHECKING:
-    from aiohttp.web import AppRunner
-=======
 from aiohttp.web import AppRunner, SockSite
->>>>>>> f0b82fa1
 
 from ..client.client_peer import ClientPeer
 from ..client.connector import Connector
@@ -104,21 +99,4 @@
         if not self._client.is_connected:
             return
         await self._client.stop()
-<<<<<<< HEAD
-        _LOGGER.info("AioHTTP snitun client disconnected from: %s", self._server_name)
-=======
-        _LOGGER.info("AioHTTP snitun client disconnected from: %s", self._server_name)
-
-
-async def _async_waitfor_socket_closed(sock: socket.socket | None = None) -> None:
-    """Wait for the socket to be closed."""
-    if sock is None:
-        return
-    loop = asyncio.get_event_loop()
-    try:
-        async with asyncio_timeout.timeout(60):
-            while (await loop.run_in_executor(None, sock.fileno)) != -1:
-                await asyncio.sleep(1)
-    except asyncio.TimeoutError:
-        _LOGGER.warning("Timeout while waiting for the socket to close.")
->>>>>>> f0b82fa1
+        _LOGGER.info("AioHTTP snitun client disconnected from: %s", self._server_name)