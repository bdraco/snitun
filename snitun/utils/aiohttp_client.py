--- conflicted
+++ resolved
@@ -3,12 +3,7 @@
 from __future__ import annotations
 
 import asyncio
-<<<<<<< HEAD
-from collections.abc import Coroutine
-=======
 from collections.abc import Callable, Coroutine
-from contextlib import suppress
->>>>>>> d29742f7
 import logging
 import ssl
 from typing import TYPE_CHECKING, Any
