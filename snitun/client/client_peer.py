"""SniTun client for server connection."""

from __future__ import annotations

import asyncio
import hashlib
import logging

from ..exceptions import (
    MultiplexerTransportDecrypt,
    MultiplexerTransportError,
    SniTunConnectionError,
)
from ..multiplexer.core import Multiplexer
from ..multiplexer.crypto import CryptoTransport
from ..utils.asyncio import asyncio_timeout, make_task_waiter_future
from .connector import Connector

_LOGGER = logging.getLogger(__name__)

CONNECTION_TIMEOUT = 60


class ClientPeer:
    """Client to SniTun Server."""

    def __init__(self, snitun_host: str, snitun_port: int | None = None) -> None:
        """Initialize ClientPeer connector."""
        self._multiplexer: Multiplexer | None = None
        self._loop = asyncio.get_event_loop()
        self._snitun_host = snitun_host
        self._snitun_port = snitun_port or 8080
        self._handler_task: asyncio.Task[None] | None = None

    @property
    def is_connected(self) -> bool:
        """Return true, if a connection exists."""
        return self._multiplexer is not None

<<<<<<< HEAD
    def wait(self) -> asyncio.Future:
=======
    def wait(self) -> asyncio.Future[None]:
>>>>>>> d29742f7
        """Block until connection to peer is closed."""
        if not self._multiplexer or not self._handler_task:
            raise RuntimeError("No SniTun connection available")
        # Wait until the handler task is done
        # as we know the connection is closed
        return make_task_waiter_future(self._handler_task)

    async def start(
        self,
        connector: Connector,
        fernet_token: bytes,
        aes_key: bytes,
        aes_iv: bytes,
        throttling: int | None = None,
    ) -> None:
        """Connect an start ClientPeer."""
        if self._multiplexer:
            raise RuntimeError("SniTun connection available")

        # Connect to SniTun server
        _LOGGER.debug(
            "Opening connection to %s:%s",
            self._snitun_host,
            self._snitun_port,
        )
        try:
            async with asyncio_timeout.timeout(CONNECTION_TIMEOUT):
                reader, writer = await asyncio.open_connection(
                    host=self._snitun_host,
                    port=self._snitun_port,
                )
        except TimeoutError:
            raise SniTunConnectionError(
                "Connection timeout for SniTun server "
                f"{self._snitun_host}:{self._snitun_port}",
            ) from None
        except OSError as err:
            raise SniTunConnectionError(
                "Can't connect to SniTun server "
                f"{self._snitun_host}:{self._snitun_port} with: {err}",
            ) from err

        # Send fernet token
        writer.write(fernet_token)
        try:
            async with asyncio_timeout.timeout(CONNECTION_TIMEOUT):
                await writer.drain()
        except TimeoutError:
            raise SniTunConnectionError(
                "Timeout for writting connection token",
            ) from None

        # Challenge/Response
        crypto = CryptoTransport(aes_key, aes_iv)
        try:
            async with asyncio_timeout.timeout(CONNECTION_TIMEOUT):
                challenge = await reader.readexactly(32)
                answer = hashlib.sha256(crypto.decrypt(challenge)).digest()

                writer.write(crypto.encrypt(answer))
                await writer.drain()
        except TimeoutError:
            raise SniTunConnectionError(
                "Challenge/Response timeout error to SniTun server",
            ) from None
        except (
            MultiplexerTransportDecrypt,
            asyncio.IncompleteReadError,
            OSError,
        ) as err:
            raise SniTunConnectionError(
                f"Challenge/Response error with SniTun server ({err})",
            ) from err

        # Run multiplexer
        self._multiplexer = Multiplexer(
            crypto,
            reader,
            writer,
            new_connections=connector.handler,
            throttling=throttling,
        )

        # Task a process for pings/cleanups
        assert not self._handler_task or self._handler_task.done(), (
            "SniTun connection already running"
        )
        self._handler_task = self._loop.create_task(self._handler())

    async def stop(self) -> None:
        """Stop connection to SniTun server."""
        if not self._multiplexer:
            raise RuntimeError("No SniTun connection available")
        self._multiplexer.shutdown()
        await self._multiplexer.wait()
        await self._stop_handler()

    async def _stop_handler(self) -> None:
        """Stop the handler."""
        assert self._handler_task, "Handler task not started"
        self._handler_task.cancel()
        try:
            await self._handler_task
        except asyncio.CancelledError:
            # Don't swallow cancellation
            if (current_task := asyncio.current_task()) and current_task.cancelling():
                raise
        finally:
            self._handler_task = None

    async def _handler(self) -> None:
        """Wait until connection is closed."""

        async def _wait_with_timeout(multiplexer: Multiplexer) -> None:
            try:
                async with asyncio_timeout.timeout(50):
                    await multiplexer.wait()
            except TimeoutError:
                await multiplexer.ping()

        try:
            while self._multiplexer and self._multiplexer.is_connected:
                await _wait_with_timeout(self._multiplexer)

        except MultiplexerTransportError:
            pass

        finally:
            if self._multiplexer:
                self._multiplexer.shutdown()
                self._multiplexer = None<|MERGE_RESOLUTION|>--- conflicted
+++ resolved
@@ -37,11 +37,7 @@
         """Return true, if a connection exists."""
         return self._multiplexer is not None
 
-<<<<<<< HEAD
-    def wait(self) -> asyncio.Future:
-=======
     def wait(self) -> asyncio.Future[None]:
->>>>>>> d29742f7
         """Block until connection to peer is closed."""
         if not self._multiplexer or not self._handler_task:
             raise RuntimeError("No SniTun connection available")
