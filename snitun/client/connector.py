--- conflicted
+++ resolved
@@ -3,14 +3,10 @@
 from __future__ import annotations
 
 import asyncio
-<<<<<<< HEAD
 import asyncio.sslproto
-=======
->>>>>>> d29742f7
 from collections.abc import Callable, Coroutine
 from contextlib import suppress
 import ipaddress
-from ipaddress import IPv4Address
 import logging
 from ssl import SSLContext, SSLError
 from typing import TYPE_CHECKING, Any
@@ -38,15 +34,8 @@
         | None = None,
     ) -> None:
         """Initialize Connector."""
-<<<<<<< HEAD
         self._loop = asyncio.get_running_loop()
         self._whitelist: set[ipaddress.IPv4Address] = set()
-=======
-        self._loop = asyncio.get_event_loop()
-        self._end_host = end_host
-        self._end_port = end_port or 443
-        self._whitelist: set[IPv4Address] = set()
->>>>>>> d29742f7
         self._whitelist_enabled = whitelist
         self._endpoint_connection_error_callback = endpoint_connection_error_callback
         self._protocol_factory = protocol_factory
@@ -122,7 +111,6 @@
         # start the request handler and serve the connection.
         _LOGGER.info("Connected peer: %s (%s)", channel.ip_address, channel.id)
         try:
-<<<<<<< HEAD
             request_handler_protocol.connection_made(new_transport)
             await transport.wait_for_close()
         except Exception as ex:  # noqa: BLE001
@@ -134,42 +122,6 @@
                 channel.id,
                 ex,
             )
-=======
-            # Process stream from multiplexer
-            while not writer.transport.is_closing():
-                if not from_endpoint:
-                    from_endpoint = self._loop.create_task(reader.read(4096))
-                if not from_peer:
-                    from_peer = self._loop.create_task(channel.read())
-
-                # Wait until data need to be processed
-                await asyncio.wait(
-                    [from_endpoint, from_peer],
-                    return_when=asyncio.FIRST_COMPLETED,
-                )
-
-                # From proxy
-                if from_endpoint.done():
-                    if from_endpoint_exc := from_endpoint.exception():
-                        raise from_endpoint_exc
-
-                    await channel.write(from_endpoint.result())
-                    from_endpoint = None
-
-                # From peer
-                if from_peer.done():
-                    if from_peer_exc := from_peer.exception():
-                        raise from_peer_exc
-
-                    writer.write(from_peer.result())
-                    from_peer = None
-
-                    # Flush buffer
-                    await writer.drain()
-
-        except (MultiplexerTransportError, OSError, RuntimeError):
-            _LOGGER.debug("Transport closed by endpoint for %s", channel.id)
->>>>>>> d29742f7
             with suppress(MultiplexerTransportError):
                 await multiplexer.delete_channel(channel)
             request_handler_protocol.connection_lost(ex)
