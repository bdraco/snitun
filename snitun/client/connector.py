"""Connector to end resource."""

from __future__ import annotations

import asyncio
import asyncio.sslproto
from collections.abc import Callable, Coroutine
from contextlib import suppress
import ipaddress
import logging
from ssl import SSLContext, SSLError
from typing import TYPE_CHECKING, Any

if TYPE_CHECKING:
    from aiohttp.web import RequestHandler

from ..exceptions import MultiplexerTransportError
from ..multiplexer.channel import MultiplexerChannel
from ..multiplexer.core import Multiplexer
from ..multiplexer.transport import ChannelTransport

_LOGGER = logging.getLogger(__name__)


class Connector:
    """Connector to end resource."""

    def __init__(
        self,
        protocol_factory: Callable[[], RequestHandler],
        ssl_context: SSLContext,
        whitelist: bool = False,
        endpoint_connection_error_callback: Callable[[], Coroutine[Any, Any, None]]
        | None = None,
    ) -> None:
        """Initialize Connector."""
        self._loop = asyncio.get_running_loop()
        self._whitelist: set[ipaddress.IPv4Address] = set()
        self._whitelist_enabled = whitelist
        self._endpoint_connection_error_callback = endpoint_connection_error_callback
        self._protocol_factory = protocol_factory
        self._ssl_context = ssl_context

    @property
    def whitelist(self) -> set:
        """Allow to block requests per IP Return None or access to a set."""
        return self._whitelist

    def _whitelist_policy(self, ip_address: ipaddress.IPv4Address) -> bool:
        """Return True if the ip address can access to endpoint."""
        return not self._whitelist_enabled or ip_address in self._whitelist

    async def handler(
        self,
        multiplexer: Multiplexer,
        channel: MultiplexerChannel,
    ) -> None:
        """Handle new connection from SNIProxy."""
<<<<<<< HEAD
        _LOGGER.debug("New connection from %s", channel.ip_address)
=======
        _LOGGER.debug(
            "Receive from %s a request for %s",
            channel.ip_address,
            self._end_host,
        )
>>>>>>> d749deb9

        # Check policy
        if not self._whitelist_policy(channel.ip_address):
            _LOGGER.warning("Block request from %s per policy", channel.ip_address)
            await multiplexer.delete_channel(channel)
            return

<<<<<<< HEAD
        transport = ChannelTransport(channel, multiplexer)

        await ConnectorHandler(self._loop, multiplexer, channel, transport).start(
            self._protocol_factory,
            self._ssl_context,
=======
        await ConnectorHandler(self._loop, channel).start(
            multiplexer,
            self._end_host,
            self._end_port,
            self._endpoint_connection_error_callback,
>>>>>>> d749deb9
        )


class ConnectorHandler:
    """Handle connection to endpoint."""

    def __init__(
        self,
        loop: asyncio.AbstractEventLoop,
<<<<<<< HEAD
        multiplexer: Multiplexer,
        channel: MultiplexerChannel,
        transport: ChannelTransport,
=======
        channel: MultiplexerChannel,
>>>>>>> d749deb9
    ) -> None:
        """Initialize ConnectorHandler."""
        self._loop = loop
        self._pause_future: asyncio.Future[None] | None = None
<<<<<<< HEAD
        self._multiplexer = multiplexer
        self._channel = channel
        self._transport = transport
=======
        self._channel: MultiplexerChannel = channel
>>>>>>> d749deb9

    def _pause_resume_reader_callback(self, pause: bool) -> None:
        """Pause and resume reader."""
        if pause:
            _LOGGER.debug(
                "Pause reader for %s (%s)",
                self._channel.ip_address,
                self._channel.id,
            )
<<<<<<< HEAD
            self._transport.pause_protocol()
=======
            self._pause_future = self._loop.create_future()
>>>>>>> d749deb9
        else:
            _LOGGER.debug(
                "Resuming reader for %s (%s)",
                self._channel.ip_address,
                self._channel.id,
<<<<<<< HEAD
            )
            self._transport.resume_protocol()

    async def _fail_to_start_tls(self, ex: Exception | None) -> None:
        """Handle failure to start TLS."""
        channel = self._channel
        _LOGGER.debug(
            "Cannot start TLS for %s (%s): %s",
            channel.ip_address,
            channel.id,
            ex,
        )
        with suppress(MultiplexerTransportError):
            await self._multiplexer.delete_channel(channel)
        await self._transport.stop_reader()

    async def start(
        self,
        protocol_factory: Callable[[], RequestHandler],
        ssl_context: SSLContext,
    ) -> None:
        """Start handler."""
        channel = self._channel
        self._transport.start_reader()
        # The request_handler is the aiohttp RequestHandler
        # that is generated from the protocol_factory that
        # was passed in the constructor.
        request_handler_protocol = protocol_factory()

        # Upgrade the transport to TLS
        try:
            new_transport = await self._loop.start_tls(
                self._transport,
                request_handler_protocol,
                ssl_context,
                server_side=True,
            )
        except (OSError, SSLError) as ex:
            # This can can be just about any error, but mostly likely it's a TLS error
            # or the connection gets dropped in the middle of the handshake
            await self._fail_to_start_tls(ex)
            return
=======
            )
            assert self._pause_future is not None, "Cannot resume non paused connection"
            self._pause_future.set_result(None)
            self._pause_future = None

    async def start(
        self,
        multiplexer: Multiplexer,
        end_host: str,
        end_port: int,
        endpoint_connection_error_callback: Callable[[], Coroutine[Any, Any, None]]
        | None = None,
    ) -> None:
        """Start handler."""
        channel = self._channel
        channel.set_pause_resume_reader_callback(self._pause_resume_reader_callback)
        # Open connection to endpoint
        try:
            reader, writer = await asyncio.open_connection(host=end_host, port=end_port)
        except OSError:
            _LOGGER.error(
                "Can't connect to endpoint %s:%s",
                end_host,
                end_port,
            )
            await multiplexer.delete_channel(channel)
            if endpoint_connection_error_callback:
                await endpoint_connection_error_callback()
            return

        from_endpoint: asyncio.Future[None] | asyncio.Task[bytes] | None = None
        from_peer: asyncio.Task[bytes] | None = None
        try:
            # Process stream from multiplexer
            while not writer.transport.is_closing():
                if not from_endpoint:
                    # If the multiplexer channel queue is under water, pause the reader
                    # by waiting for the future to be set, once the queue is not under
                    # water the future will be set and cleared to resume the reader
                    from_endpoint = self._pause_future or self._loop.create_task(
                        reader.read(4096),  # type: ignore[arg-type]
                    )
                if not from_peer:
                    from_peer = self._loop.create_task(channel.read())

                # Wait until data need to be processed
                await asyncio.wait(
                    [from_endpoint, from_peer],
                    return_when=asyncio.FIRST_COMPLETED,
                )

                # From proxy
                if from_endpoint.done():
                    if from_endpoint_exc := from_endpoint.exception():
                        raise from_endpoint_exc

                    if (from_endpoint_result := from_endpoint.result()) is not None:
                        await channel.write(from_endpoint_result)
                    from_endpoint = None

                # From peer
                if from_peer.done():
                    if from_peer_exc := from_peer.exception():
                        raise from_peer_exc

                    writer.write(from_peer.result())
                    from_peer = None

                    # Flush buffer
                    await writer.drain()

        except (MultiplexerTransportError, OSError, RuntimeError):
            _LOGGER.debug("Transport closed by endpoint for %s", channel.id)
            with suppress(MultiplexerTransportError):
                await multiplexer.delete_channel(channel)
>>>>>>> d749deb9

        if not new_transport:
            await self._fail_to_start_tls(None)
            return

        # Now that we have the connection upgraded to TLS, we can
        # start the request handler and serve the connection.
        _LOGGER.info("Connected peer: %s (%s)", channel.ip_address, channel.id)
        try:
            request_handler_protocol.connection_made(new_transport)
            await self._transport.wait_for_close()
        except Exception as ex:  # noqa: BLE001
            # Make sure we catch any exception that might be raised
            # so it gets feed back to connection_lost
            _LOGGER.error(
                "Transport error for %s (%s): %s",
                channel.ip_address,
                channel.id,
                ex,
            )
            with suppress(MultiplexerTransportError):
                await self._multiplexer.delete_channel(channel)
            request_handler_protocol.connection_lost(ex)
        else:
            _LOGGER.debug(
                "Peer close connection for %s (%s)",
                channel.ip_address,
                channel.id,
            )
            request_handler_protocol.connection_lost(None)
        finally:
            new_transport.close()<|MERGE_RESOLUTION|>--- conflicted
+++ resolved
@@ -56,15 +56,7 @@
         channel: MultiplexerChannel,
     ) -> None:
         """Handle new connection from SNIProxy."""
-<<<<<<< HEAD
         _LOGGER.debug("New connection from %s", channel.ip_address)
-=======
-        _LOGGER.debug(
-            "Receive from %s a request for %s",
-            channel.ip_address,
-            self._end_host,
-        )
->>>>>>> d749deb9
 
         # Check policy
         if not self._whitelist_policy(channel.ip_address):
@@ -72,19 +64,11 @@
             await multiplexer.delete_channel(channel)
             return
 
-<<<<<<< HEAD
         transport = ChannelTransport(channel, multiplexer)
 
         await ConnectorHandler(self._loop, multiplexer, channel, transport).start(
             self._protocol_factory,
             self._ssl_context,
-=======
-        await ConnectorHandler(self._loop, channel).start(
-            multiplexer,
-            self._end_host,
-            self._end_port,
-            self._endpoint_connection_error_callback,
->>>>>>> d749deb9
         )
 
 
@@ -94,24 +78,16 @@
     def __init__(
         self,
         loop: asyncio.AbstractEventLoop,
-<<<<<<< HEAD
         multiplexer: Multiplexer,
         channel: MultiplexerChannel,
         transport: ChannelTransport,
-=======
-        channel: MultiplexerChannel,
->>>>>>> d749deb9
     ) -> None:
         """Initialize ConnectorHandler."""
         self._loop = loop
         self._pause_future: asyncio.Future[None] | None = None
-<<<<<<< HEAD
         self._multiplexer = multiplexer
         self._channel = channel
         self._transport = transport
-=======
-        self._channel: MultiplexerChannel = channel
->>>>>>> d749deb9
 
     def _pause_resume_reader_callback(self, pause: bool) -> None:
         """Pause and resume reader."""
@@ -121,17 +97,12 @@
                 self._channel.ip_address,
                 self._channel.id,
             )
-<<<<<<< HEAD
             self._transport.pause_protocol()
-=======
-            self._pause_future = self._loop.create_future()
->>>>>>> d749deb9
         else:
             _LOGGER.debug(
                 "Resuming reader for %s (%s)",
                 self._channel.ip_address,
                 self._channel.id,
-<<<<<<< HEAD
             )
             self._transport.resume_protocol()
 
@@ -155,6 +126,7 @@
     ) -> None:
         """Start handler."""
         channel = self._channel
+        channel.set_pause_resume_reader_callback(self._pause_resume_reader_callback)
         self._transport.start_reader()
         # The request_handler is the aiohttp RequestHandler
         # that is generated from the protocol_factory that
@@ -174,83 +146,6 @@
             # or the connection gets dropped in the middle of the handshake
             await self._fail_to_start_tls(ex)
             return
-=======
-            )
-            assert self._pause_future is not None, "Cannot resume non paused connection"
-            self._pause_future.set_result(None)
-            self._pause_future = None
-
-    async def start(
-        self,
-        multiplexer: Multiplexer,
-        end_host: str,
-        end_port: int,
-        endpoint_connection_error_callback: Callable[[], Coroutine[Any, Any, None]]
-        | None = None,
-    ) -> None:
-        """Start handler."""
-        channel = self._channel
-        channel.set_pause_resume_reader_callback(self._pause_resume_reader_callback)
-        # Open connection to endpoint
-        try:
-            reader, writer = await asyncio.open_connection(host=end_host, port=end_port)
-        except OSError:
-            _LOGGER.error(
-                "Can't connect to endpoint %s:%s",
-                end_host,
-                end_port,
-            )
-            await multiplexer.delete_channel(channel)
-            if endpoint_connection_error_callback:
-                await endpoint_connection_error_callback()
-            return
-
-        from_endpoint: asyncio.Future[None] | asyncio.Task[bytes] | None = None
-        from_peer: asyncio.Task[bytes] | None = None
-        try:
-            # Process stream from multiplexer
-            while not writer.transport.is_closing():
-                if not from_endpoint:
-                    # If the multiplexer channel queue is under water, pause the reader
-                    # by waiting for the future to be set, once the queue is not under
-                    # water the future will be set and cleared to resume the reader
-                    from_endpoint = self._pause_future or self._loop.create_task(
-                        reader.read(4096),  # type: ignore[arg-type]
-                    )
-                if not from_peer:
-                    from_peer = self._loop.create_task(channel.read())
-
-                # Wait until data need to be processed
-                await asyncio.wait(
-                    [from_endpoint, from_peer],
-                    return_when=asyncio.FIRST_COMPLETED,
-                )
-
-                # From proxy
-                if from_endpoint.done():
-                    if from_endpoint_exc := from_endpoint.exception():
-                        raise from_endpoint_exc
-
-                    if (from_endpoint_result := from_endpoint.result()) is not None:
-                        await channel.write(from_endpoint_result)
-                    from_endpoint = None
-
-                # From peer
-                if from_peer.done():
-                    if from_peer_exc := from_peer.exception():
-                        raise from_peer_exc
-
-                    writer.write(from_peer.result())
-                    from_peer = None
-
-                    # Flush buffer
-                    await writer.drain()
-
-        except (MultiplexerTransportError, OSError, RuntimeError):
-            _LOGGER.debug("Transport closed by endpoint for %s", channel.id)
-            with suppress(MultiplexerTransportError):
-                await multiplexer.delete_channel(channel)
->>>>>>> d749deb9
 
         if not new_transport:
             await self._fail_to_start_tls(None)
