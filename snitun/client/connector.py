"""Connector to end resource."""

from __future__ import annotations

import asyncio
import asyncio.sslproto
from collections.abc import Callable, Coroutine
from contextlib import suppress
import ipaddress
import logging
from ssl import SSLContext, SSLError
from typing import TYPE_CHECKING, Any

if TYPE_CHECKING:
    from aiohttp.web import RequestHandler

from ..exceptions import MultiplexerTransportError
from ..multiplexer.channel import MultiplexerChannel
from ..multiplexer.core import Multiplexer
from ..multiplexer.transport import ChannelTransport

_LOGGER = logging.getLogger(__name__)


class Connector:
    """Connector to end resource."""

    def __init__(
        self,
        protocol_factory: Callable[[], RequestHandler],
        ssl_context: SSLContext,
        whitelist: bool = False,
        endpoint_connection_error_callback: Callable[[], Coroutine[Any, Any, None]]
        | None = None,
    ) -> None:
        """Initialize Connector."""
        self._loop = asyncio.get_running_loop()
        self._whitelist: set[ipaddress.IPv4Address] = set()
        self._whitelist_enabled = whitelist
        self._endpoint_connection_error_callback = endpoint_connection_error_callback
        self._protocol_factory = protocol_factory
        self._ssl_context = ssl_context

    @property
    def whitelist(self) -> set:
        """Allow to block requests per IP Return None or access to a set."""
        return self._whitelist

    def _whitelist_policy(self, ip_address: ipaddress.IPv4Address) -> bool:
        """Return True if the ip address can access to endpoint."""
        return not self._whitelist_enabled or ip_address in self._whitelist

    async def handler(
        self,
        multiplexer: Multiplexer,
        channel: MultiplexerChannel,
    ) -> None:
        """Handle new connection from SNIProxy."""
        _LOGGER.debug("New connection from %s", channel.ip_address)

        # Check policy
        if not self._whitelist_policy(channel.ip_address):
            _LOGGER.warning("Block request from %s per policy", channel.ip_address)
            await multiplexer.delete_channel(channel)
            return

        transport = ChannelTransport(channel, multiplexer)

        await ConnectorHandler(self._loop, multiplexer, channel, transport).start(
            self._protocol_factory,
            self._ssl_context,
        )


class ConnectorHandler:
    """Handle connection to endpoint."""

    def __init__(
        self,
        loop: asyncio.AbstractEventLoop,
        multiplexer: Multiplexer,
        channel: MultiplexerChannel,
        transport: ChannelTransport,
    ) -> None:
        """Initialize ConnectorHandler."""
        self._loop = loop
        self._pause_future: asyncio.Future[None] | None = None
        self._multiplexer = multiplexer
        self._channel = channel
        self._transport = transport

    def _pause_resume_reader_callback(self, pause: bool) -> None:
        """Pause and resume reader."""
        if pause:
            _LOGGER.debug(
                "Pause reader for %s (%s)",
                self._channel.ip_address,
                self._channel.id,
            )
            self._transport.pause_protocol()
        else:
            _LOGGER.debug(
                "Resuming reader for %s (%s)",
                self._channel.ip_address,
                self._channel.id,
            )
            self._transport.resume_protocol()

    async def _fail_to_start_tls(self, ex: Exception | None) -> None:
        """Handle failure to start TLS."""
        channel = self._channel
        _LOGGER.debug(
            "Cannot start TLS for %s (%s): %s",
            channel.ip_address,
            channel.id,
            ex,
        )
        with suppress(MultiplexerTransportError):
            await self._multiplexer.delete_channel(channel)
        await self._transport.stop_reader()

    async def start(
        self,
        protocol_factory: Callable[[], RequestHandler],
        ssl_context: SSLContext,
    ) -> None:
        """Start handler."""
        channel = self._channel
<<<<<<< HEAD
        channel.set_pause_resume_reader_callback(self._pause_resume_reader_callback)
=======
>>>>>>> 79b2005e
        self._transport.start_reader()
        # The request_handler is the aiohttp RequestHandler
        # that is generated from the protocol_factory that
        # was passed in the constructor.
        request_handler_protocol = protocol_factory()

        # Upgrade the transport to TLS
        try:
            new_transport = await self._loop.start_tls(
                self._transport,
                request_handler_protocol,
                ssl_context,
                server_side=True,
            )
        except (OSError, SSLError) as ex:
            # This can can be just about any error, but mostly likely it's a TLS error
            # or the connection gets dropped in the middle of the handshake
            await self._fail_to_start_tls(ex)
            return

        if not new_transport:
            await self._fail_to_start_tls(None)
            return

        # Now that we have the connection upgraded to TLS, we can
        # start the request handler and serve the connection.
        _LOGGER.info("Connected peer: %s (%s)", channel.ip_address, channel.id)
        try:
            request_handler_protocol.connection_made(new_transport)
            await self._transport.wait_for_close()
        except Exception as ex:  # noqa: BLE001
            # Make sure we catch any exception that might be raised
            # so it gets feed back to connection_lost
            _LOGGER.error(
                "Transport error for %s (%s): %s",
                channel.ip_address,
                channel.id,
                ex,
            )
            with suppress(MultiplexerTransportError):
                await self._multiplexer.delete_channel(channel)
            request_handler_protocol.connection_lost(ex)
        else:
            _LOGGER.debug(
                "Peer close connection for %s (%s)",
                channel.ip_address,
                channel.id,
            )
            request_handler_protocol.connection_lost(None)
        finally:
            new_transport.close()<|MERGE_RESOLUTION|>--- conflicted
+++ resolved
@@ -126,10 +126,7 @@
     ) -> None:
         """Start handler."""
         channel = self._channel
-<<<<<<< HEAD
         channel.set_pause_resume_reader_callback(self._pause_resume_reader_callback)
-=======
->>>>>>> 79b2005e
         self._transport.start_reader()
         # The request_handler is the aiohttp RequestHandler
         # that is generated from the protocol_factory that
