"""Pytest fixtures for SniTun."""

import asyncio
<<<<<<< HEAD
from collections.abc import AsyncGenerator
=======
from collections.abc import AsyncGenerator, Generator
>>>>>>> b3df6ae2
from datetime import datetime, timedelta, timezone
from functools import partial
import logging
import os
import select
import socket
import ssl
from threading import Thread
from unittest.mock import patch

from aiohttp import web
import attr
import pytest
from pytest_aiohttp import AiohttpServer

from snitun.multiplexer.channel import MultiplexerChannel
from snitun.multiplexer.core import Multiplexer
from snitun.multiplexer.crypto import CryptoTransport
from snitun.server.listener_peer import PeerListener
from snitun.server.listener_sni import SNIProxy
from snitun.server.peer import Peer
from snitun.server.peer_manager import PeerManager
from snitun.utils.aiohttp_client import SniTunClientAioHttp
from snitun.utils.asyncio import asyncio_timeout

from .server.const_fernet import FERNET_TOKENS

logging.basicConfig(level=logging.DEBUG)


@attr.s
class Client:
    """Represent a TCP client object."""

    reader = attr.ib(type=asyncio.StreamReader)
    writer = attr.ib(type=asyncio.StreamWriter)
    close = attr.ib(type=asyncio.Event, default=asyncio.Event())


@pytest.fixture
def raise_timeout() -> Generator[None, None, None]:
    """Raise timeout on async-timeout."""
    with patch.object(asyncio_timeout, "timeout", side_effect=asyncio.TimeoutError()):
        yield


@pytest.fixture
async def test_server() -> AsyncGenerator[list[Client], None]:
    """Create a TCP test server."""
    connections = []

    async def process_data(
        reader: asyncio.StreamReader,
        writer: asyncio.StreamWriter,
    ) -> None:
        """Read data from client."""
        client = Client(reader, writer)
        connections.append(client)
        await client.close.wait()

    server = await asyncio.start_server(process_data, host="127.0.0.1", port="8866")

    yield connections

    server.close()


@pytest.fixture
async def test_endpoint() -> AsyncGenerator[list[Client], None]:
    """Create a TCP test endpoint."""
    connections = []

    async def process_data(
        reader: asyncio.StreamReader,
        writer: asyncio.StreamWriter,
    ) -> None:
        """Read data from client."""
        client = Client(reader, writer)
        connections.append(client)
        await client.close.wait()

    server = await asyncio.start_server(process_data, host="127.0.0.1", port="8822")

    yield connections

    server.close()


@pytest.fixture
async def test_client(test_server: list[Client]) -> AsyncGenerator[Client, None]:
    """Create a TCP test client."""
    reader, writer = await asyncio.open_connection(host="127.0.0.1", port="8866")

    yield Client(reader, writer)

    writer.close()


@pytest.fixture
def test_server_sync(
    event_loop: asyncio.AbstractEventLoop,
) -> Generator[list[socket.socket], None, None]:
    """Create a TCP test server."""
    connections: list[socket.socket] = []
    shutdown = False

    sock = socket.socket(socket.AF_INET, socket.SOCK_STREAM)
    sock.setsockopt(socket.SOL_SOCKET, socket.SO_REUSEADDR, 1)
    sock.bind(("127.0.0.1", 8366))
    sock.listen(2)
    sock.setblocking(False)

    def _incoming() -> None:
        nonlocal shutdown
        poller = select.epoll()

        poller.register(sock, select.EPOLLIN)
        while not shutdown:
            events = poller.poll(0.1)
            for _, _ in events:
                connection, _ = sock.accept()
                connections.append(connection)

        poller.close()

    runner = Thread(target=_incoming)
    runner.start()

    yield connections

    shutdown = True
    runner.join()
    sock.close()


@pytest.fixture
def test_client_sync(
    test_server_sync: list[socket.socket],
) -> Generator[socket.socket, None, None]:
    """Create a TCP test client."""
    sock = socket.socket(socket.AF_INET, socket.SOCK_STREAM)
    sock.connect(("127.0.0.1", 8366))

    yield sock

    sock.close()


@pytest.fixture
def test_client_ssl_sync(
    test_server_sync: list[socket.socket],
) -> Generator[socket.socket, None, None]:
    """Create a TCP test client for SSL."""
    sock = socket.socket(socket.AF_INET, socket.SOCK_STREAM)
    sock.connect(("127.0.0.1", 8366))

    yield sock

    sock.close()


@pytest.fixture
async def multiplexer_server(
    test_server: list[Client],
    test_client: Client,
    crypto_transport: CryptoTransport,
) -> AsyncGenerator[Multiplexer, None]:
    """Create a multiplexer client from server."""
    client = test_server[0]

    async def mock_new_channel(
        multiplexer: Multiplexer,
        channel: MultiplexerChannel,
    ) -> None:
        """Mock new channel."""

    multiplexer = Multiplexer(
        crypto_transport,
        client.reader,
        client.writer,
        mock_new_channel,
    )

    yield multiplexer

    multiplexer.shutdown()
    client.close.set()


@pytest.fixture
async def multiplexer_client(
    test_client: Client,
    crypto_transport: CryptoTransport,
) -> AsyncGenerator[Multiplexer, None]:
    """Create a multiplexer client from server."""

    async def mock_new_channel(
        multiplexer: Multiplexer,
        channel: MultiplexerChannel,
    ) -> None:
        """Mock new channel."""

    multiplexer = Multiplexer(
        crypto_transport,
        test_client.reader,
        test_client.writer,
        mock_new_channel,
    )

    yield multiplexer

    multiplexer.shutdown()


@pytest.fixture
async def peer_manager(multiplexer_server: Multiplexer, peer: Peer) -> PeerManager:
    """Create a localhost peer for tests."""
    manager = PeerManager(FERNET_TOKENS)
    manager._peers[peer.hostname] = peer
    return manager


@pytest.fixture
async def sni_proxy(peer_manager: PeerManager) -> AsyncGenerator[SNIProxy, None]:
    """Create a SNI Proxy."""
    proxy = SNIProxy(peer_manager, "127.0.0.1", "8863")
    await proxy.start()

    yield proxy
    await proxy.stop()


@pytest.fixture
async def test_client_ssl(sni_proxy: SNIProxy) -> AsyncGenerator[Client, None]:
    """Create a TCP test client."""
    reader, writer = await asyncio.open_connection(host="127.0.0.1", port="8863")

    yield Client(reader, writer)

    writer.close()


@pytest.fixture
def crypto_transport() -> CryptoTransport:
    """Create a CryptoTransport object."""
    key = os.urandom(32)
    iv = os.urandom(16)
    crypto = CryptoTransport(key, iv)

    return crypto


@pytest.fixture
async def peer(
    crypto_transport: CryptoTransport,
    multiplexer_server: Multiplexer,
) -> Peer:
    """Init a peer with transport."""
    valid = datetime.now(tz=timezone.utc) + timedelta(days=1)
    peer = Peer("localhost", valid, os.urandom(32), os.urandom(16))
    peer._crypto = crypto_transport
    peer._multiplexer = multiplexer_server

    return peer


@pytest.fixture
async def peer_listener(
    peer_manager: PeerManager,
    peer: Peer,
) -> AsyncGenerator[PeerListener, None]:
    """Create a Peer listener."""
    listener = PeerListener(peer_manager, "127.0.0.1", "8893")
    await listener.start()

    # Cleanup mock peer
    peer_manager.remove_peer(peer)

    yield listener
    await listener.stop()


@pytest.fixture
async def test_client_peer(peer_listener: PeerListener) -> AsyncGenerator[Client, None]:
    """Create a TCP test client."""
    reader, writer = await asyncio.open_connection(host="127.0.0.1", port="8893")

    yield Client(reader, writer)

    writer.close()


@pytest.fixture
async def snitun_client_aiohttp(
    aiohttp_server: AiohttpServer,
) -> AsyncGenerator[SniTunClientAioHttp, None]:
    """Create a SniTunClientAioHttp."""
    app = web.Application()
    server = await aiohttp_server(app)
    client = SniTunClientAioHttp(server.runner, None, "127.0.0.1", "4242")
    yield client
    await client.stop()
    await server.close()<|MERGE_RESOLUTION|>--- conflicted
+++ resolved
@@ -1,11 +1,7 @@
 """Pytest fixtures for SniTun."""
 
 import asyncio
-<<<<<<< HEAD
-from collections.abc import AsyncGenerator
-=======
 from collections.abc import AsyncGenerator, Generator
->>>>>>> b3df6ae2
 from datetime import datetime, timedelta, timezone
 from functools import partial
 import logging
