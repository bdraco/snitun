--- conflicted
+++ resolved
@@ -3,11 +3,7 @@
 import asyncio
 from collections.abc import AsyncGenerator, Generator
 from contextlib import asynccontextmanager
-<<<<<<< HEAD
-from datetime import datetime, timedelta, timezone
-=======
 from datetime import UTC, datetime, timedelta
->>>>>>> 1a899ac4
 import ipaddress
 import logging
 import os
