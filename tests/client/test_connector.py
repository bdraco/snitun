--- conflicted
+++ resolved
@@ -3,10 +3,6 @@
 import asyncio
 import asyncio.sslproto
 import ssl
-<<<<<<< HEAD
-import sys
-=======
->>>>>>> ed370982
 from typing import cast
 from unittest.mock import patch
 
@@ -22,17 +18,8 @@
 
 from ..conftest import BAD_ADDR
 from . import helpers
-<<<<<<< HEAD
-
-
-@pytest.mark.skipif(
-    sys.version_info < (3, 11),
-    reason="Requires Python 3.11+ for working start_tls",
-)
-=======
-
-
->>>>>>> ed370982
+
+
 async def test_connector_disallowed_ip_address(
     multiplexer_client: Multiplexer,
     multiplexer_server: Multiplexer,
@@ -52,11 +39,6 @@
     await session.close()
 
 
-<<<<<<< HEAD
-@pytest.mark.skipif(
-    sys.version_info < (3, 11),
-    reason="Requires Python 3.11+ for working start_tls",
-)
 async def test_connector_missing_certificate(
     multiplexer_client: Multiplexer,
     multiplexer_server: Multiplexer,
@@ -74,41 +56,12 @@
     assert "NO_SHARED_CIPHER" in caplog.text
 
 
-@pytest.mark.skipif(
-    sys.version_info < (3, 11),
-    reason="Requires Python 3.11+ for working start_tls",
-)
 async def test_connector_non_existent_url(
     multiplexer_client: Multiplexer,
     multiplexer_server: Multiplexer,
     connector: Connector,
     client_ssl_context: ssl.SSLContext,
 ) -> None:
-=======
-async def test_connector_missing_certificate(
-    multiplexer_client: Multiplexer,
-    multiplexer_server: Multiplexer,
-    connector_missing_certificate: Connector,
-    client_ssl_context: ssl.SSLContext,
-    caplog: pytest.LogCaptureFixture,
-) -> None:
-    """End to end test that connector with a missing certificate."""
-    multiplexer_client._new_connections = connector_missing_certificate.handler
-    connector = helpers.ChannelConnector(multiplexer_server, client_ssl_context)
-    session = aiohttp.ClientSession(connector=connector)
-    with pytest.raises(ClientConnectorError, match="Connection aborted by remote host"):
-        await session.get("https://localhost:4242/")
-    await session.close()
-    assert "NO_SHARED_CIPHER" in caplog.text
-
-
-async def test_connector_non_existent_url(
-    multiplexer_client: Multiplexer,
-    multiplexer_server: Multiplexer,
-    connector: Connector,
-    client_ssl_context: ssl.SSLContext,
-) -> None:
->>>>>>> ed370982
     """End to end test that connector can fetch a non-existent URL."""
     multiplexer_client._new_connections = connector.handler
     connector = helpers.ChannelConnector(multiplexer_server, client_ssl_context)
@@ -118,13 +71,6 @@
     await session.close()
 
 
-<<<<<<< HEAD
-@pytest.mark.skipif(
-    sys.version_info < (3, 11),
-    reason="Requires Python 3.11+ for working start_tls",
-)
-=======
->>>>>>> ed370982
 async def test_connector_valid_url(
     multiplexer_client: Multiplexer,
     multiplexer_server: Multiplexer,
@@ -142,13 +88,6 @@
     await session.close()
 
 
-<<<<<<< HEAD
-@pytest.mark.skipif(
-    sys.version_info < (3, 11),
-    reason="Requires Python 3.11+ for working start_tls",
-)
-=======
->>>>>>> ed370982
 async def test_connector_stream_large_file(
     multiplexer_client: Multiplexer,
     multiplexer_server: Multiplexer,
@@ -168,13 +107,6 @@
     await session.close()
 
 
-<<<<<<< HEAD
-@pytest.mark.skipif(
-    sys.version_info < (3, 11),
-    reason="Requires Python 3.11+ for working start_tls",
-)
-async def test_connector_keep_alive_works(
-=======
 async def test_connector_keep_alive_works(
     multiplexer_client: Multiplexer,
     multiplexer_server: Multiplexer,
@@ -248,17 +180,12 @@
 
 
 async def test_connector_valid_url_empty_buffer_client_side(
->>>>>>> ed370982
-    multiplexer_client: Multiplexer,
-    multiplexer_server: Multiplexer,
-    connector: Connector,
-    client_ssl_context: ssl.SSLContext,
-) -> None:
-<<<<<<< HEAD
-    """Test that HTTP keep alive works as expected."""
-=======
+    multiplexer_client: Multiplexer,
+    multiplexer_server: Multiplexer,
+    connector: Connector,
+    client_ssl_context: ssl.SSLContext,
+) -> None:
     """End to end test that connector fails when the buffer is empty."""
->>>>>>> ed370982
     multiplexer_client._new_connections = connector.handler
     connector = helpers.ChannelConnector(multiplexer_server, client_ssl_context)
     session = aiohttp.ClientSession(connector=connector)
@@ -276,24 +203,6 @@
         return client_channel_transport
 
     with patch.object(helpers, "ChannelTransport", _save_transport):
-<<<<<<< HEAD
-        for _ in range(10):
-            response = await session.get("https://localhost:4242/")
-            assert response.status == 200
-            content = await response.read()
-            assert content == b"Hello world"
-
-    await session.close()
-    # Should only create one transport
-    assert transport_creation_calls == 1
-
-
-@pytest.mark.skipif(
-    sys.version_info < (3, 11),
-    reason="Requires Python 3.11+ for working start_tls",
-)
-async def test_connector_multiple_connection(
-=======
         response = await session.get("https://localhost:4242/")
         assert response.status == 200
         content = await response.read()
@@ -319,17 +228,12 @@
 
 
 async def test_connector_valid_url_buffer_too_small_client_side(
->>>>>>> ed370982
-    multiplexer_client: Multiplexer,
-    multiplexer_server: Multiplexer,
-    connector: Connector,
-    client_ssl_context: ssl.SSLContext,
-) -> None:
-<<<<<<< HEAD
-    """Test that that multiple concurrent requests make multiple connections."""
-=======
+    multiplexer_client: Multiplexer,
+    multiplexer_server: Multiplexer,
+    connector: Connector,
+    client_ssl_context: ssl.SSLContext,
+) -> None:
     """End to end test that connector fails when the buffer is too small."""
->>>>>>> ed370982
     multiplexer_client._new_connections = connector.handler
     connector = helpers.ChannelConnector(multiplexer_server, client_ssl_context)
     session = aiohttp.ClientSession(connector=connector)
@@ -346,31 +250,12 @@
         client_channel_transport = ChannelTransport(channel, multiplexer)
         return client_channel_transport
 
-<<<<<<< HEAD
-    async def _make_request() -> None:
-=======
     with patch.object(helpers, "ChannelTransport", _save_transport):
->>>>>>> ed370982
-        response = await session.get("https://localhost:4242/")
-        assert response.status == 200
-        content = await response.read()
-        assert content == b"Hello world"
-
-<<<<<<< HEAD
-    with patch.object(helpers, "ChannelTransport", _save_transport):
-        await asyncio.gather(*[_make_request() for _ in range(10)])
-
-    await session.close()
-    # Should create more than one transport
-    assert transport_creation_calls > 1
-
-
-@pytest.mark.skipif(
-    sys.version_info < (3, 11),
-    reason="Requires Python 3.11+ for working start_tls",
-)
-async def test_connector_valid_url_empty_buffer_client_side(
-=======
+        response = await session.get("https://localhost:4242/")
+        assert response.status == 200
+        content = await response.read()
+        assert content == b"Hello world"
+
     assert client_channel_transport is not None
     assert transport_creation_calls == 1
     ssl_proto = cast(
@@ -393,124 +278,12 @@
 
 @pytest.mark.parametrize("exception", [MultiplexerTransportClose, Exception])
 async def test_connector_valid_url_failed_to_get_buffer_unexpected_exception_client_side(
->>>>>>> ed370982
-    multiplexer_client: Multiplexer,
-    multiplexer_server: Multiplexer,
-    connector: Connector,
-    client_ssl_context: ssl.SSLContext,
-<<<<<<< HEAD
-) -> None:
-    """End to end test that connector fails when the buffer is empty."""
-    multiplexer_client._new_connections = connector.handler
-    connector = helpers.ChannelConnector(multiplexer_server, client_ssl_context)
-    session = aiohttp.ClientSession(connector=connector)
-
-    client_channel_transport: ChannelTransport | None = None
-    transport_creation_calls = 0
-
-    def _save_transport(
-        channel: MultiplexerChannel,
-        multiplexer: Multiplexer,
-    ) -> ChannelTransport:
-        nonlocal client_channel_transport, transport_creation_calls
-        transport_creation_calls += 1
-        client_channel_transport = ChannelTransport(channel, multiplexer)
-        return client_channel_transport
-
-    with patch.object(helpers, "ChannelTransport", _save_transport):
-        response = await session.get("https://localhost:4242/")
-        assert response.status == 200
-        content = await response.read()
-        assert content == b"Hello world"
-
-    # Simulate a broken buffering
-    assert client_channel_transport is not None
-    assert transport_creation_calls == 1
-    ssl_proto = cast(
-        asyncio.sslproto.SSLProtocol,
-        client_channel_transport.get_protocol(),
-    )
-    assert client_channel_transport.is_reading
-    # Simulate a buffer is empty
-    with (
-        pytest.raises(RuntimeError, match=r"get_buffer\(\) returned an empty buffer"),
-        patch.object(ssl_proto, "get_buffer", return_value=b""),
-    ):
-        await session.get("https://localhost:4242/")
-
-    await session.close()
-    assert transport_creation_calls == 1
-
-
-@pytest.mark.skipif(
-    sys.version_info < (3, 11),
-    reason="Requires Python 3.11+ for working start_tls",
-)
-async def test_connector_valid_url_buffer_too_small_client_side(
-    multiplexer_client: Multiplexer,
-    multiplexer_server: Multiplexer,
-    connector: Connector,
-    client_ssl_context: ssl.SSLContext,
-) -> None:
-    """End to end test that connector fails when the buffer is too small."""
-    multiplexer_client._new_connections = connector.handler
-    connector = helpers.ChannelConnector(multiplexer_server, client_ssl_context)
-    session = aiohttp.ClientSession(connector=connector)
-
-    client_channel_transport: ChannelTransport | None = None
-    transport_creation_calls = 0
-
-    def _save_transport(
-        channel: MultiplexerChannel,
-        multiplexer: Multiplexer,
-    ) -> ChannelTransport:
-        nonlocal client_channel_transport, transport_creation_calls
-        transport_creation_calls += 1
-        client_channel_transport = ChannelTransport(channel, multiplexer)
-        return client_channel_transport
-
-    with patch.object(helpers, "ChannelTransport", _save_transport):
-        response = await session.get("https://localhost:4242/")
-        assert response.status == 200
-        content = await response.read()
-        assert content == b"Hello world"
-
-    assert client_channel_transport is not None
-    assert transport_creation_calls == 1
-    ssl_proto = cast(
-        asyncio.sslproto.SSLProtocol,
-        client_channel_transport.get_protocol(),
-    )
-    assert client_channel_transport.is_reading
-
-    # Simulate a buffer is still too small
-    with patch.object(ssl_proto, "get_buffer", return_value=memoryview(bytearray(1))):
-        response = await session.get("https://localhost:4242/")
-        assert response.status == 200
-        content = await response.read()
-        assert content == b"Hello world"
-
-    await session.close()
-    await connector.close()
-    assert transport_creation_calls == 1
-
-
-@pytest.mark.skipif(
-    sys.version_info < (3, 11),
-    reason="Requires Python 3.11+ for working start_tls",
-)
-@pytest.mark.parametrize("exception", [MultiplexerTransportClose, Exception])
-async def test_connector_valid_url_failed_to_get_buffer_unexpected_exception_client_side(
     multiplexer_client: Multiplexer,
     multiplexer_server: Multiplexer,
     connector: Connector,
     client_ssl_context: ssl.SSLContext,
     exception: Exception,
 ) -> None:
-=======
-    exception: Exception,
-) -> None:
->>>>>>> ed370982
     """End to end test that connector fails when getting the buffer raises an exception."""
     multiplexer_client._new_connections = connector.handler
     connector = helpers.ChannelConnector(multiplexer_server, client_ssl_context)
@@ -552,13 +325,6 @@
     assert transport_creation_calls == 1
 
 
-<<<<<<< HEAD
-@pytest.mark.skipif(
-    sys.version_info < (3, 11),
-    reason="Requires Python 3.11+ for working start_tls",
-)
-=======
->>>>>>> ed370982
 @pytest.mark.parametrize("exception", [MultiplexerTransportClose, Exception])
 async def test_connector_valid_url_buffer_updated_raises_client_side(
     multiplexer_client: Multiplexer,
@@ -608,13 +374,6 @@
     assert transport_creation_calls == 1
 
 
-<<<<<<< HEAD
-@pytest.mark.skipif(
-    sys.version_info < (3, 11),
-    reason="Requires Python 3.11+ for working start_tls",
-)
-=======
->>>>>>> ed370982
 async def test_connector_valid_url_empty_buffer_server_side(
     multiplexer_client: Multiplexer,
     multiplexer_server: Multiplexer,
@@ -667,13 +426,6 @@
     assert "returned an empty buffer" in caplog.text
 
 
-<<<<<<< HEAD
-@pytest.mark.skipif(
-    sys.version_info < (3, 11),
-    reason="Requires Python 3.11+ for working start_tls",
-)
-=======
->>>>>>> ed370982
 @pytest.mark.parametrize("exception", [MultiplexerTransportClose, Exception])
 async def test_connector_valid_url_failed_to_get_buffer_unexpected_exception_server_side(
     multiplexer_client: Multiplexer,
@@ -729,13 +481,6 @@
     assert "consuming buffer or protocol.buffer_updated() call failed" in caplog.text
 
 
-<<<<<<< HEAD
-@pytest.mark.skipif(
-    sys.version_info < (3, 11),
-    reason="Requires Python 3.11+ for working start_tls",
-)
-=======
->>>>>>> ed370982
 @pytest.mark.parametrize("exception", [MultiplexerTransportClose, Exception])
 async def test_connector_valid_url_buffer_updated_raises_server_side(
     multiplexer_client: Multiplexer,
