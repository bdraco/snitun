--- conflicted
+++ resolved
@@ -10,12 +10,9 @@
 from snitun.client.client_peer import ClientPeer
 from snitun.client.connector import Connector
 from snitun.exceptions import SniTunConnectionError
-<<<<<<< HEAD
 from snitun.utils.aiohttp_client import SniTunClientAioHttp
-=======
 from snitun.server.listener_peer import PeerListener
 from snitun.server.peer_manager import PeerManager
->>>>>>> b3df6ae2
 
 from ..conftest import Client
 from ..server.const_fernet import create_peer_config
@@ -116,16 +113,10 @@
 
 
 async def test_flow_client_peer(
-<<<<<<< HEAD
-    peer_listener,
-    peer_manager,
-    test_endpoint,
-    snitun_client_aiohttp: SniTunClientAioHttp,
-=======
-    peer_listener: PeerListener,
-    peer_manager: PeerManager,
-    test_endpoint: list[Client],
->>>>>>> b3df6ae2
+    peer_listener: PeerListener,
+    peer_manager: PeerManager,
+    test_endpoint: list[Client],
+    snitun_client_aiohttp: SniTunClientAioHttp,  
 ) -> None:
     """Test setup of ClientPeer, test flow."""
     client = ClientPeer("127.0.0.1", "8893")
