"""Test Client Peer connections."""

import asyncio
from datetime import UTC, datetime, timedelta
import ipaddress
import os

import pytest

from snitun.client.client_peer import ClientPeer
from snitun.client.connector import Connector
from snitun.exceptions import SniTunConnectionError
from snitun.server.listener_peer import PeerListener
from snitun.server.peer_manager import PeerManager

from ..server.const_fernet import create_peer_config

IP_ADDR = ipaddress.ip_address("8.8.8.8")


async def test_init_client_peer(
    peer_listener: PeerListener,
    peer_manager: PeerManager,
) -> None:
    """Test setup of ClientPeer."""
    client = ClientPeer("127.0.0.1", "8893")
    connector = Connector("127.0.0.1", "8822")

    assert not client.is_connected
    assert not peer_manager.peer_available("localhost")

    valid = datetime.now(tz=UTC) + timedelta(days=1)
    aes_key = os.urandom(32)
    aes_iv = os.urandom(16)
    hostname = "localhost"
    fernet_token = create_peer_config(valid.timestamp(), hostname, aes_key, aes_iv)

    await client.start(connector, fernet_token, aes_key, aes_iv)
    await asyncio.sleep(0.1)
    assert peer_manager.peer_available("localhost")
    assert client.is_connected
    assert client._multiplexer._throttling is None

    await client.stop()
    await asyncio.sleep(0.1)
    assert not client.is_connected
    assert not peer_manager.peer_available("localhost")


async def test_init_client_peer_with_alias(
    peer_listener: PeerListener,
    peer_manager: PeerManager,
) -> None:
    """Test setup of ClientPeer with custom tomain."""
    client = ClientPeer("127.0.0.1", "8893")
    connector = Connector("127.0.0.1", "8822")

    assert not client.is_connected
    assert not peer_manager.peer_available("localhost")
    assert not peer_manager.peer_available("localhost.custom")

    valid = datetime.now(tz=UTC) + timedelta(days=1)
    aes_key = os.urandom(32)
    aes_iv = os.urandom(16)
    hostname = "localhost"
    fernet_token = create_peer_config(
        valid.timestamp(),
        hostname,
        aes_key,
        aes_iv,
        alias=["localhost.custom"],
    )

    await client.start(connector, fernet_token, aes_key, aes_iv)
    await asyncio.sleep(0.1)
    assert peer_manager.peer_available("localhost")
    assert peer_manager.peer_available("localhost.custom")
    assert client.is_connected
    assert client._multiplexer._throttling is None

    await client.stop()
    await asyncio.sleep(0.1)
    assert not client.is_connected
    assert not peer_manager.peer_available("localhost")
    assert not peer_manager.peer_available("localhost.custom")


async def test_init_client_peer_invalid_token(
    peer_listener: PeerListener,
    peer_manager: PeerManager,
) -> None:
    """Test setup of ClientPeer."""
    client = ClientPeer("127.0.0.1", "8893")
    connector = Connector("127.0.0.1", "8822")

    assert not peer_manager.peer_available("localhost")

    valid = datetime.now(tz=UTC) + timedelta(days=-1)
    aes_key = os.urandom(32)
    aes_iv = os.urandom(16)
    hostname = "localhost"
    fernet_token = create_peer_config(valid.timestamp(), hostname, aes_key, aes_iv)

    with pytest.raises(SniTunConnectionError):
        await client.start(connector, fernet_token, aes_key, aes_iv)
    await asyncio.sleep(0.1)
    assert not peer_manager.peer_available("localhost")


async def test_init_client_peer_wait(
    peer_listener: PeerListener,
    peer_manager: PeerManager,
) -> None:
    """Test setup of ClientPeer."""
    client = ClientPeer("127.0.0.1", "8893")
    connector = Connector("127.0.0.1", "8822")

<<<<<<< HEAD
    assert not client.is_connected
    assert not peer_manager.peer_available("localhost")

=======
    assert not client.is_connected
    assert not peer_manager.peer_available("localhost")

    valid = datetime.now(tz=UTC) + timedelta(days=1)
    aes_key = os.urandom(32)
    aes_iv = os.urandom(16)
    hostname = "localhost"
    fernet_token = create_peer_config(valid.timestamp(), hostname, aes_key, aes_iv)

    await client.start(connector, fernet_token, aes_key, aes_iv)
    await asyncio.sleep(0.1)
    assert peer_manager.peer_available("localhost")
    assert client.is_connected

    assert not client.wait().done()

    await client.stop()
    await asyncio.sleep(0.1)
    assert not client.is_connected
    assert not peer_manager.peer_available("localhost")

    with pytest.raises(RuntimeError):
        assert client.wait().done()


async def test_init_client_peer_wait_waits_for_task(
    peer_listener: PeerListener,
    peer_manager: PeerManager,
) -> None:
    """Test setup of ClientPeer."""
    client = ClientPeer("127.0.0.1", "8893")
    connector = Connector("127.0.0.1", "8822")

    assert not client.is_connected
    assert not peer_manager.peer_available("localhost")

>>>>>>> 5f3d75ee
    valid = datetime.now(tz=UTC) + timedelta(days=1)
    aes_key = os.urandom(32)
    aes_iv = os.urandom(16)
    hostname = "localhost"
    fernet_token = create_peer_config(valid.timestamp(), hostname, aes_key, aes_iv)

    await client.start(connector, fernet_token, aes_key, aes_iv)
    await asyncio.sleep(0.1)
    assert peer_manager.peer_available("localhost")
    assert client.is_connected

    assert not client.wait().done()

<<<<<<< HEAD
    await client.stop()
    await asyncio.sleep(0.1)
    assert not client.is_connected
    assert not peer_manager.peer_available("localhost")

    with pytest.raises(RuntimeError):
        assert client.wait().done()


async def test_init_client_peer_wait_waits_for_task(
=======
    # Shutdown the multiplexer from under the client
    client._multiplexer.shutdown()
    await client.wait()
    # Make sure the task is actually done
    assert client._handler_task.done()
    await client._stop_handler()
    # Make sure _stop_handler cleans up the task reference
    assert client._handler_task is None


async def test_client_peer_can_start_again(
>>>>>>> 5f3d75ee
    peer_listener: PeerListener,
    peer_manager: PeerManager,
) -> None:
    """Test once the connection fails, we can start again."""
    client = ClientPeer("127.0.0.1", "8893")
    connector = Connector("127.0.0.1", "8822")

    assert not client.is_connected
    assert not peer_manager.peer_available("localhost")

    valid = datetime.now(tz=UTC) + timedelta(days=1)
    aes_key = os.urandom(32)
    aes_iv = os.urandom(16)
    hostname = "localhost"
    fernet_token = create_peer_config(valid.timestamp(), hostname, aes_key, aes_iv)

    await client.start(connector, fernet_token, aes_key, aes_iv)
    await asyncio.sleep(0.1)
    assert peer_manager.peer_available("localhost")
    assert client.is_connected

    assert not client.wait().done()

    # Shutdown the multiplexer from under the client
    client._multiplexer.shutdown()
    await client.wait()
<<<<<<< HEAD
    # Make sure the task is actually done
    assert client._handler_task.done()
    await client._stop_handler()
    # Make sure _stop_handler cleans up the task reference
    assert client._handler_task is None
=======
    assert not client.is_connected

    # Now make sure we can start again
    await client.start(connector, fernet_token, aes_key, aes_iv)
    await asyncio.sleep(0.1)
    assert peer_manager.peer_available("localhost")

    await client.stop()
    assert not client.is_connected
>>>>>>> 5f3d75ee


async def test_init_client_peer_throttling(
    peer_listener: PeerListener,
    peer_manager: PeerManager,
) -> None:
    """Test setup of ClientPeer."""
    client = ClientPeer("127.0.0.1", "8893")
    connector = Connector("127.0.0.1", "8822")

    assert not client.is_connected
    assert not peer_manager.peer_available("localhost")

    valid = datetime.now(tz=UTC) + timedelta(days=1)
    aes_key = os.urandom(32)
    aes_iv = os.urandom(16)
    hostname = "localhost"
    fernet_token = create_peer_config(valid.timestamp(), hostname, aes_key, aes_iv)

    await client.start(connector, fernet_token, aes_key, aes_iv, throttling=500)
    await asyncio.sleep(0.1)
    assert peer_manager.peer_available("localhost")
    assert client.is_connected
    assert client._multiplexer._throttling == 0.002

    await client.stop()
    await asyncio.sleep(0.1)
    assert not client.is_connected
    assert not peer_manager.peer_available("localhost")


async def test_init_client_peer_stop_does_not_swallow_cancellation(
    peer_listener: PeerListener,
    peer_manager: PeerManager,
) -> None:
    """Test stopping the peer does not swallow cancellation."""
    client = ClientPeer("127.0.0.1", "8893")
    connector = Connector("127.0.0.1", "8822")

    assert not client.is_connected
    assert not peer_manager.peer_available("localhost")

    valid = datetime.now(tz=UTC) + timedelta(days=1)
    aes_key = os.urandom(32)
    aes_iv = os.urandom(16)
    hostname = "localhost"
    fernet_token = create_peer_config(valid.timestamp(), hostname, aes_key, aes_iv)

    await client.start(connector, fernet_token, aes_key, aes_iv)
    await asyncio.sleep(0.1)
    assert peer_manager.peer_available("localhost")
    assert client.is_connected

    task = asyncio.create_task(client._stop_handler())
    await asyncio.sleep(0)
    task.cancel()
    with pytest.raises(asyncio.CancelledError):
        await task

    await asyncio.sleep(0.1)
    assert not client.is_connected
    assert not peer_manager.peer_available("localhost")


async def test_init_client_peer_stop_twice(
    peer_listener: PeerListener,
    peer_manager: PeerManager,
) -> None:
    """Test calling stop twice raises an error."""
    client = ClientPeer("127.0.0.1", "8893")
    connector = Connector("127.0.0.1", "8822")

    assert not client.is_connected
    assert not peer_manager.peer_available("localhost")

    valid = datetime.now(tz=UTC) + timedelta(days=1)
    aes_key = os.urandom(32)
    aes_iv = os.urandom(16)
    hostname = "localhost"
    fernet_token = create_peer_config(valid.timestamp(), hostname, aes_key, aes_iv)

    await client.start(connector, fernet_token, aes_key, aes_iv)
    await asyncio.sleep(0.1)
    assert peer_manager.peer_available("localhost")
    assert client.is_connected

    await client.stop()
    with pytest.raises(RuntimeError):
        await client.stop()

    await asyncio.sleep(0.1)
    assert not client.is_connected
    assert not peer_manager.peer_available("localhost")<|MERGE_RESOLUTION|>--- conflicted
+++ resolved
@@ -115,11 +115,6 @@
     client = ClientPeer("127.0.0.1", "8893")
     connector = Connector("127.0.0.1", "8822")
 
-<<<<<<< HEAD
-    assert not client.is_connected
-    assert not peer_manager.peer_available("localhost")
-
-=======
     assert not client.is_connected
     assert not peer_manager.peer_available("localhost")
 
@@ -156,7 +151,6 @@
     assert not client.is_connected
     assert not peer_manager.peer_available("localhost")
 
->>>>>>> 5f3d75ee
     valid = datetime.now(tz=UTC) + timedelta(days=1)
     aes_key = os.urandom(32)
     aes_iv = os.urandom(16)
@@ -170,18 +164,6 @@
 
     assert not client.wait().done()
 
-<<<<<<< HEAD
-    await client.stop()
-    await asyncio.sleep(0.1)
-    assert not client.is_connected
-    assert not peer_manager.peer_available("localhost")
-
-    with pytest.raises(RuntimeError):
-        assert client.wait().done()
-
-
-async def test_init_client_peer_wait_waits_for_task(
-=======
     # Shutdown the multiplexer from under the client
     client._multiplexer.shutdown()
     await client.wait()
@@ -193,7 +175,6 @@
 
 
 async def test_client_peer_can_start_again(
->>>>>>> 5f3d75ee
     peer_listener: PeerListener,
     peer_manager: PeerManager,
 ) -> None:
@@ -220,13 +201,6 @@
     # Shutdown the multiplexer from under the client
     client._multiplexer.shutdown()
     await client.wait()
-<<<<<<< HEAD
-    # Make sure the task is actually done
-    assert client._handler_task.done()
-    await client._stop_handler()
-    # Make sure _stop_handler cleans up the task reference
-    assert client._handler_task is None
-=======
     assert not client.is_connected
 
     # Now make sure we can start again
@@ -236,7 +210,6 @@
 
     await client.stop()
     assert not client.is_connected
->>>>>>> 5f3d75ee
 
 
 async def test_init_client_peer_throttling(
