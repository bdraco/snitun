"""Tests for core multiplexer handler."""

import asyncio
from contextlib import suppress
import ipaddress
import os
from unittest.mock import patch

import pytest

from snitun.exceptions import MultiplexerTransportClose, MultiplexerTransportError
<<<<<<< HEAD
from snitun.multiplexer import (
    channel as channel_module,
    core as core_module,
    core as multi_core,
)
=======
from snitun.multiplexer import channel as channel_module, core as core_module
>>>>>>> c0ab52fe
from snitun.multiplexer.core import Multiplexer
from snitun.multiplexer.crypto import CryptoTransport
from snitun.multiplexer.message import (
    CHANNEL_FLOW_PAUSE,
    CHANNEL_FLOW_PING,
    HEADER_SIZE,
    MultiplexerChannelId,
    MultiplexerMessage,
)
from snitun.utils.asyncio import asyncio_timeout

from ..conftest import Client

IP_ADDR = ipaddress.ip_address("8.8.8.8")


async def test_init_multiplexer_server(
    test_server: list[Client],
    test_client: Client,
    crypto_transport: CryptoTransport,
) -> None:
    """Test to create a new Multiplexer from server socket."""
    client = test_server[0]

    multiplexer = Multiplexer(crypto_transport, client.reader, client.writer)

    assert multiplexer.is_connected
    assert multiplexer._throttling is None
    multiplexer.shutdown()
    client.close.set()


async def test_init_multiplexer_client(
    test_client: Client,
    crypto_transport: CryptoTransport,
) -> None:
    """Test to create a new Multiplexer from client socket."""
    multiplexer = Multiplexer(crypto_transport, test_client.reader, test_client.writer)

    assert multiplexer.is_connected
    assert multiplexer._throttling is None
    multiplexer.shutdown()


async def test_init_multiplexer_server_throttling(
    test_server: list[Client],
    test_client: Client,
    crypto_transport: CryptoTransport,
) -> None:
    """Test to create a new Multiplexer from server socket."""
    client = test_server[0]

    multiplexer = Multiplexer(
        crypto_transport,
        client.reader,
        client.writer,
        throttling=500,
    )

    assert multiplexer.is_connected
    assert multiplexer._throttling == 0.002
    multiplexer.shutdown()
    client.close.set()


async def test_init_multiplexer_client_throttling(
    test_client: Client,
    crypto_transport: CryptoTransport,
) -> None:
    """Test to create a new Multiplexer from client socket."""
    multiplexer = Multiplexer(
        crypto_transport,
        test_client.reader,
        test_client.writer,
        throttling=500,
    )

    assert multiplexer.is_connected
    assert multiplexer._throttling == 0.002
    multiplexer.shutdown()


async def test_multiplexer_server_close(
    multiplexer_server: Multiplexer,
    multiplexer_client: Multiplexer,
) -> None:
    """Test a close from server peers."""
    assert multiplexer_server.is_connected
    assert multiplexer_client.is_connected

    multiplexer_server.shutdown()
    await asyncio.sleep(0.1)

    assert not multiplexer_server.is_connected
    assert not multiplexer_client.is_connected


async def test_multiplexer_client_close(
    multiplexer_server: Multiplexer,
    multiplexer_client: Multiplexer,
) -> None:
    """Test a close from client peers."""
    assert multiplexer_server.is_connected
    assert multiplexer_client.is_connected

    multiplexer_client.shutdown()
    await asyncio.sleep(0.1)

    assert not multiplexer_server.is_connected
    assert not multiplexer_client.is_connected


async def test_multiplexer_ping(
    test_server: list[Client],
    multiplexer_client: Multiplexer,
) -> None:
    """Test a ping between peers."""
    loop = asyncio.get_running_loop()
    client = test_server[0]
    ping_task = loop.create_task(multiplexer_client.ping())

    await asyncio.sleep(0.1)

    data = await client.reader.read(60)
    data = multiplexer_client._crypto.decrypt(data)
    assert data[16] == CHANNEL_FLOW_PING
    assert int.from_bytes(data[17:21], "big") == 0
    assert data[21:25] == b"ping"

    ping_task.cancel()


async def test_multiplexer_ping_error(
    test_server: list[Client],
    multiplexer_client: Multiplexer,
) -> None:
    """Test a ping between peers."""
    from snitun.multiplexer import core as multi_core

<<<<<<< HEAD
    loop = event_loop
    with (
        patch.object(multi_core, "PEER_TCP_MAX_TIMEOUT", 0.2),
        patch.object(multi_core, "PEER_TCP_MIN_TIMEOUT", 0.2),
    ):
        client = test_server[0]
        ping_task = loop.create_task(multiplexer_client.ping())
=======
    loop = asyncio.get_running_loop()
    multi_core.PEER_TCP_TIMEOUT = 0.2
>>>>>>> c0ab52fe

        await asyncio.sleep(0.3)

        data = await client.reader.read(60)
        data = multiplexer_client._crypto.decrypt(data)
        assert data[16] == CHANNEL_FLOW_PING
        assert int.from_bytes(data[17:21], "big") == 0
        assert data[21:25] == b"ping"

        assert ping_task.done()

        with pytest.raises(MultiplexerTransportError):
            raise ping_task.exception()


async def test_multiplexer_ping_pong(
    multiplexer_client: Multiplexer,
    multiplexer_server: Multiplexer,
) -> None:
    """Test that without new channel callback can't create new channels."""
    await multiplexer_client.ping()
    assert multiplexer_client._healthy.is_set()


async def test_multiplexer_cant_init_channel(
    multiplexer_client: Multiplexer,
    multiplexer_server: Multiplexer,
) -> None:
    """Test that without new channel callback can't create new channels."""
    assert not multiplexer_client._channels
    assert not multiplexer_server._channels

    # Disable new channels
    multiplexer_server._new_connections = None

    await multiplexer_client.create_channel(IP_ADDR, lambda _: None)
    await asyncio.sleep(0.1)

    assert multiplexer_client._channels
    assert not multiplexer_server._channels


async def test_multiplexer_init_channel(
    multiplexer_client: Multiplexer,
    multiplexer_server: Multiplexer,
) -> None:
    """Test that new channels are created."""
    assert not multiplexer_client._channels
    assert not multiplexer_server._channels

    channel = await multiplexer_client.create_channel(IP_ADDR, lambda _: None)
    await asyncio.sleep(0.1)

    assert multiplexer_client._channels
    assert multiplexer_server._channels

    assert multiplexer_client._channels[channel.id]
    assert multiplexer_server._channels[channel.id]
    assert multiplexer_client._channels[channel.id].ip_address == IP_ADDR
    assert multiplexer_server._channels[channel.id].ip_address == IP_ADDR


async def test_multiplexer_init_channel_full(
    multiplexer_client: Multiplexer,
    raise_timeout: None,
) -> None:
    """Test that new channels are created but peer error is available."""
    assert not multiplexer_client._channels

    with pytest.raises(MultiplexerTransportError):
        await multiplexer_client.create_channel(IP_ADDR, lambda _: None)
    await asyncio.sleep(0.1)

    assert not multiplexer_client._channels


async def test_multiplexer_close_channel(
    multiplexer_client: Multiplexer,
    multiplexer_server: Multiplexer,
) -> None:
    """Test that channels are nice removed."""
    assert not multiplexer_client._channels
    assert not multiplexer_server._channels

    channel = await multiplexer_client.create_channel(IP_ADDR, lambda _: None)
    await asyncio.sleep(0.1)

    assert multiplexer_client._channels
    assert multiplexer_server._channels

    assert multiplexer_client._channels[channel.id]
    assert multiplexer_server._channels[channel.id]
    assert multiplexer_client._channels[channel.id].ip_address == IP_ADDR
    assert multiplexer_server._channels[channel.id].ip_address == IP_ADDR

    await multiplexer_client.delete_channel(channel)
    await asyncio.sleep(0.1)

    assert not multiplexer_client._channels
    assert not multiplexer_server._channels


async def test_multiplexer_close_channel_full(multiplexer_client: Multiplexer) -> None:
    """Test that channels are nice removed but peer error is available."""
    assert not multiplexer_client._channels

    channel = await multiplexer_client.create_channel(IP_ADDR, lambda _: None)
    await asyncio.sleep(0.1)

    assert multiplexer_client._channels

    with patch.object(asyncio_timeout, "timeout", side_effect=TimeoutError()):
        with pytest.raises(MultiplexerTransportError):
            channel = await multiplexer_client.delete_channel(channel)
    await asyncio.sleep(0.1)

    assert not multiplexer_client._channels


async def test_multiplexer_data_channel(
    multiplexer_client: Multiplexer,
    multiplexer_server: Multiplexer,
) -> None:
    """Test that new channels are created."""
    assert not multiplexer_client._channels
    assert not multiplexer_server._channels

    channel_client = await multiplexer_client.create_channel(IP_ADDR, lambda _: None)
    await asyncio.sleep(0.1)

    channel_server = multiplexer_server._channels.get(channel_client.id)

    assert channel_client
    assert channel_server

    await channel_client.write(b"test 1")
    await asyncio.sleep(0.1)
    data = await channel_server.read()
    assert data == b"test 1"

    await channel_server.write(b"test 2")
    await asyncio.sleep(0.1)
    data = await channel_client.read()
    assert data == b"test 2"


async def test_multiplexer_channel_shutdown(
    multiplexer_client: Multiplexer,
    multiplexer_server: Multiplexer,
) -> None:
    """Test that new channels are created and graceful shutdown."""
    loop = asyncio.get_running_loop()

    assert not multiplexer_client._channels
    assert not multiplexer_server._channels

    channel_client = await multiplexer_client.create_channel(IP_ADDR, lambda _: None)
    await asyncio.sleep(0.1)

    channel_server = multiplexer_server._channels.get(channel_client.id)

    client_read = loop.create_task(channel_client.read())
    server_read = loop.create_task(channel_server.read())

    assert not client_read.done()
    assert not server_read.done()

    multiplexer_client.shutdown()
    await asyncio.sleep(0.1)
    assert not multiplexer_client._channels
    assert client_read.done()

    with pytest.raises(MultiplexerTransportClose):
        raise client_read.exception()

    assert not multiplexer_server._channels
    assert server_read.done()

    with pytest.raises(MultiplexerTransportClose):
        raise server_read.exception()


@patch.object(channel_module, "INCOMING_QUEUE_MAX_BYTES_CHANNEL", 1)
@patch.object(core_module, "OUTGOING_QUEUE_MAX_BYTES_CHANNEL", 1)
async def test_multiplexer_data_channel_abort_full(
    multiplexer_client: Multiplexer,
    multiplexer_server: Multiplexer,
) -> None:
    """Test that new channels are created."""
    assert not multiplexer_client._channels
    assert not multiplexer_server._channels

    channel_client = await multiplexer_client.create_channel(IP_ADDR, lambda _: None)
    await asyncio.sleep(0.1)

    channel_server = multiplexer_server._channels.get(channel_client.id)

    assert channel_client
    assert channel_server
    large_msg = b"test xxxx" * 1000

    with pytest.raises(MultiplexerTransportClose):
<<<<<<< HEAD
        for count in range(1, 50000):
=======
        for _ in range(1, 50000):
>>>>>>> c0ab52fe
            await channel_client.write(large_msg)

    with pytest.raises(MultiplexerTransportClose):
        for _ in range(1, 50000):
            await channel_server.read()

    await asyncio.sleep(0.1)
    assert not multiplexer_client._channels
    assert not multiplexer_server._channels


async def test_multiplexer_throttling(
    multiplexer_client: Multiplexer,
    multiplexer_server: Multiplexer,
) -> None:
    """Test that new channels are created and graceful shutdown."""
    loop = asyncio.get_running_loop()

    assert not multiplexer_client._channels
    assert not multiplexer_server._channels
    data_in = []

    channel_client = await multiplexer_client.create_channel(IP_ADDR, lambda _: None)
    await asyncio.sleep(0.1)

    channel_server = multiplexer_server._channels.get(channel_client.id)
    multiplexer_server._throttling = 0.1
    multiplexer_client._throttling = 0.1

    async def _sender() -> None:
        """Send data much as possible."""
        for _ in range(1, 100000):
            await channel_client.write(b"data")

    async def _receiver() -> None:
        """Receive data much as possible."""
        for _ in range(1, 100000):
            data = await channel_server.read()
            data_in.append(data)

    receiver = loop.create_task(_receiver())
    sender = loop.create_task(_sender())
    await asyncio.sleep(0.8)

    assert not receiver.done()

    assert len(data_in) <= 8

    receiver.cancel()
    sender.cancel()
    with suppress(asyncio.CancelledError):
        await receiver
    with suppress(asyncio.CancelledError):
        await sender


async def test_multiplexer_core_peer_timeout(
    multiplexer_client: Multiplexer,
    multiplexer_server: Multiplexer,
) -> None:
    """Test that new channels are created and graceful shutdown."""
<<<<<<< HEAD
    loop = event_loop
    with (
        patch.object(multi_core, "PEER_TCP_MAX_TIMEOUT", 0.1),
        patch.object(
            multi_core,
            "PEER_TCP_MIN_TIMEOUT",
            0.1,
        ),
    ):
        assert not multiplexer_client._channels
        assert not multiplexer_server._channels

        channel_client = await multiplexer_client.create_channel(IP_ADDR)
        await asyncio.sleep(0.1)

        channel_server = multiplexer_server._channels.get(channel_client.id)

        client_read = loop.create_task(channel_client.read())
        server_read = loop.create_task(channel_server.read())

        assert not client_read.done()
        assert not server_read.done()

        # Patch the reader so it blocks forever
        # and cannot read the pong response
        with patch.object(
            multiplexer_client._reader,
            "readexactly",
            loop.create_future(),
        ):
            await multiplexer_client.ping()
            await asyncio.sleep(0.3)

        # make sure everything tears down ok
        assert not multiplexer_client._channels
        assert not multiplexer_server._channels
        assert server_read.done()
        assert client_read.done()

        with pytest.raises(MultiplexerTransportClose):
            raise server_read.exception()

        with pytest.raises(MultiplexerTransportClose):
            raise client_read.exception()
=======
    from snitun.multiplexer import core as multi_core

    loop = asyncio.get_running_loop()
    multi_core.PEER_TCP_TIMEOUT = 0.2

    assert not multiplexer_client._channels
    assert not multiplexer_server._channels

    channel_client = await multiplexer_client.create_channel(IP_ADDR, lambda _: None)
    await asyncio.sleep(0.1)

    channel_server = multiplexer_server._channels.get(channel_client.id)

    client_read = loop.create_task(channel_client.read())
    server_read = loop.create_task(channel_server.read())

    assert not client_read.done()
    assert not server_read.done()

    await multiplexer_client.ping()
    await asyncio.sleep(0.3)

    assert not multiplexer_client._channels
    assert not multiplexer_server._channels
    assert server_read.done()
    assert client_read.done()

    with pytest.raises(MultiplexerTransportClose):
        raise server_read.exception()

    with pytest.raises(MultiplexerTransportClose):
        raise client_read.exception()

    multi_core.PEER_TCP_TIMEOUT = 90


@patch.object(channel_module, "INCOMING_QUEUE_LOW_WATERMARK", HEADER_SIZE * 2)
@patch.object(channel_module, "INCOMING_QUEUE_HIGH_WATERMARK", HEADER_SIZE * 3)
async def test_remote_input_queue_goes_under_water(
    multiplexer_client: Multiplexer,
    multiplexer_server: Multiplexer,
) -> None:
    """Test that new channels are created."""
    assert not multiplexer_client._channels
    assert not multiplexer_server._channels

    client_channel_under_water: list[bool] = []
    server_channel_under_water: list[bool] = []

    def _on_client_channel_under_water(under_water: bool) -> None:
        client_channel_under_water.append(under_water)

    def _on_server_channel_under_water(under_water: bool) -> None:
        server_channel_under_water.append(under_water)

    channel_client = await multiplexer_client.create_channel(
        IP_ADDR,
        _on_client_channel_under_water,
    )
    await asyncio.sleep(0.1)

    channel_server = multiplexer_server._channels.get(channel_client.id)
    channel_server.set_pause_resume_reader_callback(_on_server_channel_under_water)

    assert channel_client
    assert channel_server
    sent_messages: list[bytes] = []
    message_count = 255

    for i in range(message_count):
        payload = str(i).encode()
        sent_messages.append(payload)
        await channel_client.write(payload)

    await asyncio.sleep(0.1)
    assert client_channel_under_water == [True]
    assert server_channel_under_water == []

    for i in range(message_count):
        data = await channel_server.read()
        assert data == sent_messages[i]

    await asyncio.sleep(0.1)
    assert client_channel_under_water == [True, False]
    assert server_channel_under_water == []


async def test_sending_unknown_message_type(
    multiplexer_client: Multiplexer,
    multiplexer_server: Multiplexer,
    caplog: pytest.LogCaptureFixture,
) -> None:
    """Test that new channels are created."""
    assert not multiplexer_client._channels
    assert not multiplexer_server._channels

    channel_client = await multiplexer_client.create_channel(
        IP_ADDR,
        lambda _: None,
    )
    await asyncio.sleep(0.1)

    channel_server = multiplexer_server._channels.get(channel_client.id)

    assert channel_client
    assert channel_server

    channel_client._output.put_nowait(
        channel_client.id,
        MultiplexerMessage(channel_client.id, 255),
    )

    await asyncio.sleep(0.1)

    assert "Receive unknown message type: 255" in caplog.text


async def test_sending_pause_for_unknown_channel(
    multiplexer_client: Multiplexer,
    multiplexer_server: Multiplexer,
    caplog: pytest.LogCaptureFixture,
) -> None:
    """Test sending pause for unknown channel is logged."""
    assert not multiplexer_client._channels
    assert not multiplexer_server._channels

    channel_client = await multiplexer_client.create_channel(
        IP_ADDR,
        lambda _: None,
    )
    await asyncio.sleep(0.1)

    channel_server = multiplexer_server._channels.get(channel_client.id)

    assert channel_client
    assert channel_server

    wrong_channel_id = MultiplexerChannelId(os.urandom(16))
    channel_client._output.put_nowait(
        channel_client.id,
        MultiplexerMessage(wrong_channel_id, CHANNEL_FLOW_PAUSE),
    )

    await asyncio.sleep(0.1)

    assert (
        f"Receive pause from unknown channel: {wrong_channel_id.hex()}" in caplog.text
    )
>>>>>>> c0ab52fe
<|MERGE_RESOLUTION|>--- conflicted
+++ resolved
@@ -9,15 +9,9 @@
 import pytest
 
 from snitun.exceptions import MultiplexerTransportClose, MultiplexerTransportError
-<<<<<<< HEAD
 from snitun.multiplexer import (
     channel as channel_module,
-    core as core_module,
-    core as multi_core,
 )
-=======
-from snitun.multiplexer import channel as channel_module, core as core_module
->>>>>>> c0ab52fe
 from snitun.multiplexer.core import Multiplexer
 from snitun.multiplexer.crypto import CryptoTransport
 from snitun.multiplexer.message import (
@@ -150,40 +144,6 @@
     ping_task.cancel()
 
 
-async def test_multiplexer_ping_error(
-    test_server: list[Client],
-    multiplexer_client: Multiplexer,
-) -> None:
-    """Test a ping between peers."""
-    from snitun.multiplexer import core as multi_core
-
-<<<<<<< HEAD
-    loop = event_loop
-    with (
-        patch.object(multi_core, "PEER_TCP_MAX_TIMEOUT", 0.2),
-        patch.object(multi_core, "PEER_TCP_MIN_TIMEOUT", 0.2),
-    ):
-        client = test_server[0]
-        ping_task = loop.create_task(multiplexer_client.ping())
-=======
-    loop = asyncio.get_running_loop()
-    multi_core.PEER_TCP_TIMEOUT = 0.2
->>>>>>> c0ab52fe
-
-        await asyncio.sleep(0.3)
-
-        data = await client.reader.read(60)
-        data = multiplexer_client._crypto.decrypt(data)
-        assert data[16] == CHANNEL_FLOW_PING
-        assert int.from_bytes(data[17:21], "big") == 0
-        assert data[21:25] == b"ping"
-
-        assert ping_task.done()
-
-        with pytest.raises(MultiplexerTransportError):
-            raise ping_task.exception()
-
-
 async def test_multiplexer_ping_pong(
     multiplexer_client: Multiplexer,
     multiplexer_server: Multiplexer,
@@ -371,11 +331,7 @@
     large_msg = b"test xxxx" * 1000
 
     with pytest.raises(MultiplexerTransportClose):
-<<<<<<< HEAD
-        for count in range(1, 50000):
-=======
         for _ in range(1, 50000):
->>>>>>> c0ab52fe
             await channel_client.write(large_msg)
 
     with pytest.raises(MultiplexerTransportClose):
@@ -432,93 +388,6 @@
         await sender
 
 
-async def test_multiplexer_core_peer_timeout(
-    multiplexer_client: Multiplexer,
-    multiplexer_server: Multiplexer,
-) -> None:
-    """Test that new channels are created and graceful shutdown."""
-<<<<<<< HEAD
-    loop = event_loop
-    with (
-        patch.object(multi_core, "PEER_TCP_MAX_TIMEOUT", 0.1),
-        patch.object(
-            multi_core,
-            "PEER_TCP_MIN_TIMEOUT",
-            0.1,
-        ),
-    ):
-        assert not multiplexer_client._channels
-        assert not multiplexer_server._channels
-
-        channel_client = await multiplexer_client.create_channel(IP_ADDR)
-        await asyncio.sleep(0.1)
-
-        channel_server = multiplexer_server._channels.get(channel_client.id)
-
-        client_read = loop.create_task(channel_client.read())
-        server_read = loop.create_task(channel_server.read())
-
-        assert not client_read.done()
-        assert not server_read.done()
-
-        # Patch the reader so it blocks forever
-        # and cannot read the pong response
-        with patch.object(
-            multiplexer_client._reader,
-            "readexactly",
-            loop.create_future(),
-        ):
-            await multiplexer_client.ping()
-            await asyncio.sleep(0.3)
-
-        # make sure everything tears down ok
-        assert not multiplexer_client._channels
-        assert not multiplexer_server._channels
-        assert server_read.done()
-        assert client_read.done()
-
-        with pytest.raises(MultiplexerTransportClose):
-            raise server_read.exception()
-
-        with pytest.raises(MultiplexerTransportClose):
-            raise client_read.exception()
-=======
-    from snitun.multiplexer import core as multi_core
-
-    loop = asyncio.get_running_loop()
-    multi_core.PEER_TCP_TIMEOUT = 0.2
-
-    assert not multiplexer_client._channels
-    assert not multiplexer_server._channels
-
-    channel_client = await multiplexer_client.create_channel(IP_ADDR, lambda _: None)
-    await asyncio.sleep(0.1)
-
-    channel_server = multiplexer_server._channels.get(channel_client.id)
-
-    client_read = loop.create_task(channel_client.read())
-    server_read = loop.create_task(channel_server.read())
-
-    assert not client_read.done()
-    assert not server_read.done()
-
-    await multiplexer_client.ping()
-    await asyncio.sleep(0.3)
-
-    assert not multiplexer_client._channels
-    assert not multiplexer_server._channels
-    assert server_read.done()
-    assert client_read.done()
-
-    with pytest.raises(MultiplexerTransportClose):
-        raise server_read.exception()
-
-    with pytest.raises(MultiplexerTransportClose):
-        raise client_read.exception()
-
-    multi_core.PEER_TCP_TIMEOUT = 90
-
-
 @patch.object(channel_module, "INCOMING_QUEUE_LOW_WATERMARK", HEADER_SIZE * 2)
 @patch.object(channel_module, "INCOMING_QUEUE_HIGH_WATERMARK", HEADER_SIZE * 3)
 async def test_remote_input_queue_goes_under_water(
@@ -630,5 +499,4 @@
 
     assert (
         f"Receive pause from unknown channel: {wrong_channel_id.hex()}" in caplog.text
-    )
->>>>>>> c0ab52fe
+    )