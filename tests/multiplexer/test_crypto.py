--- conflicted
+++ resolved
@@ -1,9 +1,4 @@
 """Test crypto module for transport."""
-<<<<<<< HEAD
-
-import os
-=======
->>>>>>> cfd10b62
 
 import os
 
