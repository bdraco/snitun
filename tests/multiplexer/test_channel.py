--- conflicted
+++ resolved
@@ -177,8 +177,6 @@
     output.put_nowait(channel.id, None)
 
     with pytest.raises(MultiplexerTransportError):
-<<<<<<< HEAD
-=======
         await channel.write(b"test")
 
 
@@ -192,7 +190,6 @@
     output.put_nowait(channel.id, None)
 
     with pytest.raises(MultiplexerTransportError):
->>>>>>> 79b2005e
         await channel.write_no_wait(b"test")
 
 
