--- conflicted
+++ resolved
@@ -10,22 +10,16 @@
 from snitun.multiplexer import channel as channel_module
 from snitun.multiplexer.channel import MultiplexerChannel
 from snitun.multiplexer.const import (
-<<<<<<< HEAD
-=======
     OUTGOING_QUEUE_HIGH_WATERMARK,
     OUTGOING_QUEUE_LOW_WATERMARK,
->>>>>>> c0ab52fe
     OUTGOING_QUEUE_MAX_BYTES_CHANNEL,
 )
 from snitun.multiplexer.message import (
     CHANNEL_FLOW_CLOSE,
     CHANNEL_FLOW_DATA,
     CHANNEL_FLOW_NEW,
-<<<<<<< HEAD
-=======
     CHANNEL_FLOW_PAUSE,
     CHANNEL_FLOW_RESUME,
->>>>>>> c0ab52fe
     HEADER_SIZE,
     MultiplexerChannelId,
     MultiplexerMessage,
@@ -38,15 +32,11 @@
 
 async def test_initial_channel_msg() -> None:
     """Test new MultiplexerChannel with id."""
-<<<<<<< HEAD
-    output = MultiplexerMultiChannelQueue(OUTGOING_QUEUE_MAX_BYTES_CHANNEL)
-=======
-    output = MultiplexerMultiChannelQueue(
-        OUTGOING_QUEUE_MAX_BYTES_CHANNEL,
-        OUTGOING_QUEUE_LOW_WATERMARK,
-        OUTGOING_QUEUE_HIGH_WATERMARK,
-    )
->>>>>>> c0ab52fe
+    output = MultiplexerMultiChannelQueue(
+        OUTGOING_QUEUE_MAX_BYTES_CHANNEL,
+        OUTGOING_QUEUE_LOW_WATERMARK,
+        OUTGOING_QUEUE_HIGH_WATERMARK,
+    )
     channel = MultiplexerChannel(output, IP_ADDR)
     assert isinstance(channel.id, MultiplexerChannelId)
 
@@ -60,15 +50,11 @@
 
 async def test_close_channel_msg() -> None:
     """Test close MultiplexerChannel."""
-<<<<<<< HEAD
-    output = MultiplexerMultiChannelQueue(OUTGOING_QUEUE_MAX_BYTES_CHANNEL)
-=======
-    output = MultiplexerMultiChannelQueue(
-        OUTGOING_QUEUE_MAX_BYTES_CHANNEL,
-        OUTGOING_QUEUE_LOW_WATERMARK,
-        OUTGOING_QUEUE_HIGH_WATERMARK,
-    )
->>>>>>> c0ab52fe
+    output = MultiplexerMultiChannelQueue(
+        OUTGOING_QUEUE_MAX_BYTES_CHANNEL,
+        OUTGOING_QUEUE_LOW_WATERMARK,
+        OUTGOING_QUEUE_HIGH_WATERMARK,
+    )
     channel = MultiplexerChannel(output, IP_ADDR)
     assert isinstance(channel.id, MultiplexerChannelId)
 
@@ -81,15 +67,11 @@
 
 async def test_write_data() -> None:
     """Test send data over MultiplexerChannel."""
-<<<<<<< HEAD
-    output = MultiplexerMultiChannelQueue(OUTGOING_QUEUE_MAX_BYTES_CHANNEL)
-=======
-    output = MultiplexerMultiChannelQueue(
-        OUTGOING_QUEUE_MAX_BYTES_CHANNEL,
-        OUTGOING_QUEUE_LOW_WATERMARK,
-        OUTGOING_QUEUE_HIGH_WATERMARK,
-    )
->>>>>>> c0ab52fe
+    output = MultiplexerMultiChannelQueue(
+        OUTGOING_QUEUE_MAX_BYTES_CHANNEL,
+        OUTGOING_QUEUE_LOW_WATERMARK,
+        OUTGOING_QUEUE_HIGH_WATERMARK,
+    )
     channel = MultiplexerChannel(output, IP_ADDR)
     assert isinstance(channel.id, MultiplexerChannelId)
 
@@ -104,15 +86,11 @@
 
 async def test_closing() -> None:
     """Test send data over MultiplexerChannel."""
-<<<<<<< HEAD
-    output = MultiplexerMultiChannelQueue(OUTGOING_QUEUE_MAX_BYTES_CHANNEL)
-=======
-    output = MultiplexerMultiChannelQueue(
-        OUTGOING_QUEUE_MAX_BYTES_CHANNEL,
-        OUTGOING_QUEUE_LOW_WATERMARK,
-        OUTGOING_QUEUE_HIGH_WATERMARK,
-    )
->>>>>>> c0ab52fe
+    output = MultiplexerMultiChannelQueue(
+        OUTGOING_QUEUE_MAX_BYTES_CHANNEL,
+        OUTGOING_QUEUE_LOW_WATERMARK,
+        OUTGOING_QUEUE_HIGH_WATERMARK,
+    )
     channel = MultiplexerChannel(output, IP_ADDR)
     assert isinstance(channel.id, MultiplexerChannelId)
 
@@ -123,15 +101,11 @@
 
 async def test_write_data_after_close() -> None:
     """Test send data over MultiplexerChannel."""
-<<<<<<< HEAD
-    output = MultiplexerMultiChannelQueue(OUTGOING_QUEUE_MAX_BYTES_CHANNEL)
-=======
-    output = MultiplexerMultiChannelQueue(
-        OUTGOING_QUEUE_MAX_BYTES_CHANNEL,
-        OUTGOING_QUEUE_LOW_WATERMARK,
-        OUTGOING_QUEUE_HIGH_WATERMARK,
-    )
->>>>>>> c0ab52fe
+    output = MultiplexerMultiChannelQueue(
+        OUTGOING_QUEUE_MAX_BYTES_CHANNEL,
+        OUTGOING_QUEUE_LOW_WATERMARK,
+        OUTGOING_QUEUE_HIGH_WATERMARK,
+    )
     channel = MultiplexerChannel(output, IP_ADDR)
     assert isinstance(channel.id, MultiplexerChannelId)
     assert not channel.closing
@@ -146,15 +120,11 @@
 
 async def test_write_data_empty() -> None:
     """Test send data over MultiplexerChannel."""
-<<<<<<< HEAD
-    output = MultiplexerMultiChannelQueue(OUTGOING_QUEUE_MAX_BYTES_CHANNEL)
-=======
-    output = MultiplexerMultiChannelQueue(
-        OUTGOING_QUEUE_MAX_BYTES_CHANNEL,
-        OUTGOING_QUEUE_LOW_WATERMARK,
-        OUTGOING_QUEUE_HIGH_WATERMARK,
-    )
->>>>>>> c0ab52fe
+    output = MultiplexerMultiChannelQueue(
+        OUTGOING_QUEUE_MAX_BYTES_CHANNEL,
+        OUTGOING_QUEUE_LOW_WATERMARK,
+        OUTGOING_QUEUE_HIGH_WATERMARK,
+    )
     channel = MultiplexerChannel(output, IP_ADDR)
     assert isinstance(channel.id, MultiplexerChannelId)
 
@@ -164,15 +134,11 @@
 
 async def test_read_data() -> None:
     """Test send data over MultiplexerChannel."""
-<<<<<<< HEAD
-    output = MultiplexerMultiChannelQueue(OUTGOING_QUEUE_MAX_BYTES_CHANNEL)
-=======
-    output = MultiplexerMultiChannelQueue(
-        OUTGOING_QUEUE_MAX_BYTES_CHANNEL,
-        OUTGOING_QUEUE_LOW_WATERMARK,
-        OUTGOING_QUEUE_HIGH_WATERMARK,
-    )
->>>>>>> c0ab52fe
+    output = MultiplexerMultiChannelQueue(
+        OUTGOING_QUEUE_MAX_BYTES_CHANNEL,
+        OUTGOING_QUEUE_LOW_WATERMARK,
+        OUTGOING_QUEUE_HIGH_WATERMARK,
+    )
     channel = MultiplexerChannel(output, IP_ADDR)
     assert isinstance(channel.id, MultiplexerChannelId)
 
@@ -185,15 +151,11 @@
 
 async def test_read_data_on_close() -> None:
     """Test send data over MultiplexerChannel on close."""
-<<<<<<< HEAD
-    output = MultiplexerMultiChannelQueue(OUTGOING_QUEUE_MAX_BYTES_CHANNEL)
-=======
-    output = MultiplexerMultiChannelQueue(
-        OUTGOING_QUEUE_MAX_BYTES_CHANNEL,
-        OUTGOING_QUEUE_LOW_WATERMARK,
-        OUTGOING_QUEUE_HIGH_WATERMARK,
-    )
->>>>>>> c0ab52fe
+    output = MultiplexerMultiChannelQueue(
+        OUTGOING_QUEUE_MAX_BYTES_CHANNEL,
+        OUTGOING_QUEUE_LOW_WATERMARK,
+        OUTGOING_QUEUE_HIGH_WATERMARK,
+    )
     channel = MultiplexerChannel(output, IP_ADDR)
     assert isinstance(channel.id, MultiplexerChannelId)
     assert not channel.closing
@@ -207,11 +169,7 @@
 
 async def test_write_data_peer_error(raise_timeout: None) -> None:
     """Test send data over MultiplexerChannel but peer don't response."""
-<<<<<<< HEAD
-    output = MultiplexerMultiChannelQueue(1)
-=======
     output = MultiplexerMultiChannelQueue(1, 1, 1)
->>>>>>> c0ab52fe
     channel = MultiplexerChannel(output, IP_ADDR)
     assert isinstance(channel.id, MultiplexerChannelId)
 
@@ -219,44 +177,18 @@
     output.put_nowait(channel.id, None)
 
     with pytest.raises(MultiplexerTransportError):
-        await channel.write(b"test")
-
-
-<<<<<<< HEAD
-async def test_write_data_no_wait_queue_full() -> None:
-    """Test send data over MultiplexerChannel when the queue is full."""
-    output = asyncio.Queue(1)
-    channel = MultiplexerChannel(output, IP_ADDR)
-=======
+        await channel.write_no_wait(b"test")
+
+
 async def test_message_transport_never_lock() -> None:
     """Message transport should never lock down even when it goes unhealthy."""
     output = MultiplexerMultiChannelQueue(1, 1, 1)
     with patch.object(channel_module, "INCOMING_QUEUE_MAX_BYTES_CHANNEL", 1):
         channel = MultiplexerChannel(output, IP_ADDR)
->>>>>>> c0ab52fe
     assert isinstance(channel.id, MultiplexerChannelId)
     assert not channel.unhealthy
     assert not channel.closing
 
-<<<<<<< HEAD
-    # fill peer queue
-    output.put_nowait(None)
-
-    with pytest.raises(MultiplexerTransportError):
-        await channel.write_no_wait(b"test")
-
-
-async def test_message_transport_never_lock() -> None:
-    """Message transport should never lock down even when it goes unhealthy."""
-    output = MultiplexerMultiChannelQueue(1)
-    with patch.object(channel_module, "INCOMING_QUEUE_MAX_BYTES_CHANNEL", 1):
-        channel = MultiplexerChannel(output, IP_ADDR)
-    assert isinstance(channel.id, MultiplexerChannelId)
-    assert not channel.unhealthy
-    assert not channel.closing
-
-=======
->>>>>>> c0ab52fe
     for _ in range(3):
         channel.message_transport(channel.init_close())
 
@@ -265,13 +197,8 @@
 
 async def test_write_throttling() -> None:
     """Message transport should never lock down."""
-<<<<<<< HEAD
-    loop = event_loop
-    output = MultiplexerMultiChannelQueue(500)
-=======
     loop = asyncio.get_running_loop()
     output = MultiplexerMultiChannelQueue(500, 1, 100)
->>>>>>> c0ab52fe
     channel = MultiplexerChannel(output, IP_ADDR, throttling=0.1)
     assert isinstance(channel.id, MultiplexerChannelId)
     message = b"test"
@@ -291,9 +218,6 @@
 
     background_task.cancel()
     with pytest.raises(asyncio.CancelledError):
-<<<<<<< HEAD
-        await background_task
-=======
         await background_task
 
 
@@ -377,5 +301,4 @@
     assert (
         f"{channel.id}: Cannot send pause/resume message to peer, "
         "output queue is full" in caplog.text
-    )
->>>>>>> c0ab52fe
+    )